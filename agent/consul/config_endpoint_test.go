--- conflicted
+++ resolved
@@ -1140,11 +1140,7 @@
 					Kind: structs.ServiceDefaults,
 					Name: "foo",
 					Mode: structs.ProxyModeTransparent,
-<<<<<<< HEAD
-					Endpoint: &structs.EndpointConfig{
-=======
 					Destination: &structs.DestinationConfig{
->>>>>>> b312e412
 						Address: "hello.world.com",
 						Port:    443,
 					},
@@ -1156,11 +1152,7 @@
 			},
 			expect: structs.ServiceConfigResponse{
 				Mode: structs.ProxyModeTransparent,
-<<<<<<< HEAD
-				Endpoint: structs.EndpointConfig{
-=======
 				Destination: structs.DestinationConfig{
->>>>>>> b312e412
 					Address: "hello.world.com",
 					Port:    443,
 				},
