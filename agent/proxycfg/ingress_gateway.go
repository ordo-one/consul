--- conflicted
+++ resolved
@@ -101,14 +101,11 @@
 
 		snap.IngressGateway.GatewayConfigLoaded = true
 		snap.IngressGateway.TLSConfig = gatewayConf.TLS
-<<<<<<< HEAD
 		snap.IngressGateway.TracingStrategy = gatewayConf.TracingStrategy
 		snap.IngressGateway.TracingPercentage = gatewayConf.TracingPercentage
-=======
 		if gatewayConf.Defaults != nil {
 			snap.IngressGateway.Defaults = *gatewayConf.Defaults
 		}
->>>>>>> bd1019fa
 
 		// Load each listener's config from the config entry so we don't have to
 		// pass listener config through "upstreams" types as that grows.
