--- conflicted
+++ resolved
@@ -368,917 +368,6 @@
 	}
 }
 
-<<<<<<< HEAD
-func (s *state) handleUpdate(u cache.UpdateEvent, snap *ConfigSnapshot) error {
-	switch s.kind {
-	case structs.ServiceKindConnectProxy:
-		return s.handleUpdateConnectProxy(u, snap)
-	case structs.ServiceKindTerminatingGateway:
-		return s.handleUpdateTerminatingGateway(u, snap)
-	case structs.ServiceKindMeshGateway:
-		return s.handleUpdateMeshGateway(u, snap)
-	case structs.ServiceKindIngressGateway:
-		return s.handleUpdateIngressGateway(u, snap)
-	default:
-		return fmt.Errorf("Unsupported service kind")
-	}
-}
-
-func (s *state) handleUpdateConnectProxy(u cache.UpdateEvent, snap *ConfigSnapshot) error {
-	if u.Err != nil {
-		return fmt.Errorf("error filling agent cache: %v", u.Err)
-	}
-
-	switch {
-	case u.CorrelationID == rootsWatchID:
-		roots, ok := u.Result.(*structs.IndexedCARoots)
-		if !ok {
-			return fmt.Errorf("invalid type for response: %T", u.Result)
-		}
-		snap.Roots = roots
-	case u.CorrelationID == intentionsWatchID:
-		resp, ok := u.Result.(*structs.IndexedIntentionMatches)
-		if !ok {
-			return fmt.Errorf("invalid type for response: %T", u.Result)
-		}
-		if len(resp.Matches) > 0 {
-			// RPC supports matching multiple services at once but we only ever
-			// query with the one service we represent currently so just pick
-			// the one result set up.
-			snap.ConnectProxy.Intentions = resp.Matches[0]
-		}
-		snap.ConnectProxy.IntentionsSet = true
-
-	case strings.HasPrefix(u.CorrelationID, "upstream:"+preparedQueryIDPrefix):
-		resp, ok := u.Result.(*structs.PreparedQueryExecuteResponse)
-		if !ok {
-			return fmt.Errorf("invalid type for response: %T", u.Result)
-		}
-		pq := strings.TrimPrefix(u.CorrelationID, "upstream:")
-		snap.ConnectProxy.PreparedQueryEndpoints[pq] = resp.Nodes
-
-	case strings.HasPrefix(u.CorrelationID, svcChecksWatchIDPrefix):
-		resp, ok := u.Result.([]structs.CheckType)
-		if !ok {
-			return fmt.Errorf("invalid type for service checks response: %T, want: []structs.CheckType", u.Result)
-		}
-		svcID := structs.ServiceIDFromString(strings.TrimPrefix(u.CorrelationID, svcChecksWatchIDPrefix))
-		snap.ConnectProxy.WatchedServiceChecks[svcID] = resp
-	default:
-		return s.handleUpdateUpstreams(u, &snap.ConnectProxy.ConfigSnapshotUpstreams)
-	}
-	return nil
-}
-
-func (s *state) handleUpdateUpstreams(u cache.UpdateEvent, snap *ConfigSnapshotUpstreams) error {
-	if u.Err != nil {
-		return fmt.Errorf("error filling agent cache: %v", u.Err)
-	}
-
-	switch {
-	case u.CorrelationID == leafWatchID:
-		leaf, ok := u.Result.(*structs.IssuedCert)
-		if !ok {
-			return fmt.Errorf("invalid type for response: %T", u.Result)
-		}
-		snap.Leaf = leaf
-
-	case strings.HasPrefix(u.CorrelationID, "discovery-chain:"):
-		resp, ok := u.Result.(*structs.DiscoveryChainResponse)
-		if !ok {
-			return fmt.Errorf("invalid type for response: %T", u.Result)
-		}
-		svc := strings.TrimPrefix(u.CorrelationID, "discovery-chain:")
-		snap.DiscoveryChain[svc] = resp.Chain
-
-		if err := s.resetWatchesFromChain(svc, resp.Chain, snap); err != nil {
-			return err
-		}
-
-	case strings.HasPrefix(u.CorrelationID, "upstream-target:"):
-		resp, ok := u.Result.(*structs.IndexedCheckServiceNodes)
-		if !ok {
-			return fmt.Errorf("invalid type for response: %T", u.Result)
-		}
-		correlationID := strings.TrimPrefix(u.CorrelationID, "upstream-target:")
-		targetID, svc, ok := removeColonPrefix(correlationID)
-		if !ok {
-			return fmt.Errorf("invalid correlation id %q", u.CorrelationID)
-		}
-
-		if _, ok := snap.WatchedUpstreamEndpoints[svc]; !ok {
-			snap.WatchedUpstreamEndpoints[svc] = make(map[string]structs.CheckServiceNodes)
-		}
-		snap.WatchedUpstreamEndpoints[svc][targetID] = resp.Nodes
-
-	case strings.HasPrefix(u.CorrelationID, "mesh-gateway:"):
-		resp, ok := u.Result.(*structs.IndexedNodesWithGateways)
-		if !ok {
-			return fmt.Errorf("invalid type for response: %T", u.Result)
-		}
-		correlationID := strings.TrimPrefix(u.CorrelationID, "mesh-gateway:")
-		dc, svc, ok := removeColonPrefix(correlationID)
-		if !ok {
-			return fmt.Errorf("invalid correlation id %q", u.CorrelationID)
-		}
-		if _, ok = snap.WatchedGatewayEndpoints[svc]; !ok {
-			snap.WatchedGatewayEndpoints[svc] = make(map[string]structs.CheckServiceNodes)
-		}
-		snap.WatchedGatewayEndpoints[svc][dc] = resp.Nodes
-	default:
-		return fmt.Errorf("unknown correlation ID: %s", u.CorrelationID)
-	}
-	return nil
-}
-
-func removeColonPrefix(s string) (string, string, bool) {
-	idx := strings.Index(s, ":")
-	if idx == -1 {
-		return "", "", false
-	}
-	return s[0:idx], s[idx+1:], true
-}
-
-func (s *state) resetWatchesFromChain(
-	id string,
-	chain *structs.CompiledDiscoveryChain,
-	snap *ConfigSnapshotUpstreams,
-) error {
-	s.logger.Trace("resetting watches for discovery chain", "id", id)
-	if chain == nil {
-		return fmt.Errorf("not possible to arrive here with no discovery chain")
-	}
-
-	// Initialize relevant sub maps.
-	if _, ok := snap.WatchedUpstreams[id]; !ok {
-		snap.WatchedUpstreams[id] = make(map[string]context.CancelFunc)
-	}
-	if _, ok := snap.WatchedUpstreamEndpoints[id]; !ok {
-		snap.WatchedUpstreamEndpoints[id] = make(map[string]structs.CheckServiceNodes)
-	}
-	if _, ok := snap.WatchedGateways[id]; !ok {
-		snap.WatchedGateways[id] = make(map[string]context.CancelFunc)
-	}
-	if _, ok := snap.WatchedGatewayEndpoints[id]; !ok {
-		snap.WatchedGatewayEndpoints[id] = make(map[string]structs.CheckServiceNodes)
-	}
-
-	// We could invalidate this selectively based on a hash of the relevant
-	// resolver information, but for now just reset anything about this
-	// upstream when the chain changes in any way.
-	//
-	// TODO(rb): content hash based add/remove
-	for targetID, cancelFn := range snap.WatchedUpstreams[id] {
-		s.logger.Trace("stopping watch of target",
-			"upstream", id,
-			"chain", chain.ServiceName,
-			"target", targetID,
-		)
-		delete(snap.WatchedUpstreams[id], targetID)
-		delete(snap.WatchedUpstreamEndpoints[id], targetID)
-		cancelFn()
-	}
-
-	needGateways := make(map[string]struct{})
-	for _, target := range chain.Targets {
-		s.logger.Trace("initializing watch of target",
-			"upstream", id,
-			"chain", chain.ServiceName,
-			"target", target.ID,
-			"mesh-gateway-mode", target.MeshGateway.Mode,
-		)
-
-		// We'll get endpoints from the gateway query, but the health still has
-		// to come from the backing service query.
-		switch target.MeshGateway.Mode {
-		case structs.MeshGatewayModeRemote:
-			needGateways[target.Datacenter] = struct{}{}
-		case structs.MeshGatewayModeLocal:
-			needGateways[s.source.Datacenter] = struct{}{}
-		}
-
-		ctx, cancel := context.WithCancel(s.ctx)
-		err := s.watchConnectProxyService(
-			ctx,
-			"upstream-target:"+target.ID+":"+id,
-			target.Service,
-			target.Datacenter,
-			target.Subset.Filter,
-			target.GetEnterpriseMetadata(),
-		)
-		if err != nil {
-			cancel()
-			return err
-		}
-
-		snap.WatchedUpstreams[id][target.ID] = cancel
-	}
-
-	for dc := range needGateways {
-		if _, ok := snap.WatchedGateways[id][dc]; ok {
-			continue
-		}
-
-		s.logger.Trace("initializing watch of mesh gateway in datacenter",
-			"upstream", id,
-			"chain", chain.ServiceName,
-			"datacenter", dc,
-		)
-
-		ctx, cancel := context.WithCancel(s.ctx)
-		err := s.watchMeshGateway(ctx, dc, id)
-		if err != nil {
-			cancel()
-			return err
-		}
-
-		snap.WatchedGateways[id][dc] = cancel
-	}
-
-	for dc, cancelFn := range snap.WatchedGateways[id] {
-		if _, ok := needGateways[dc]; ok {
-			continue
-		}
-		s.logger.Trace("stopping watch of mesh gateway in datacenter",
-			"upstream", id,
-			"chain", chain.ServiceName,
-			"datacenter", dc,
-		)
-		delete(snap.WatchedGateways[id], dc)
-		delete(snap.WatchedGatewayEndpoints[id], dc)
-		cancelFn()
-	}
-
-	return nil
-}
-
-func (s *state) handleUpdateTerminatingGateway(u cache.UpdateEvent, snap *ConfigSnapshot) error {
-	if u.Err != nil {
-		return fmt.Errorf("error filling agent cache: %v", u.Err)
-	}
-	logger := s.logger.Named(logging.TerminatingGateway)
-
-	switch {
-	case u.CorrelationID == rootsWatchID:
-		roots, ok := u.Result.(*structs.IndexedCARoots)
-		if !ok {
-			return fmt.Errorf("invalid type for response: %T", u.Result)
-		}
-		snap.Roots = roots
-
-	// Update watches based on the current list of services associated with the terminating-gateway
-	case u.CorrelationID == gatewayServicesWatchID:
-		services, ok := u.Result.(*structs.IndexedGatewayServices)
-		if !ok {
-			return fmt.Errorf("invalid type for response: %T", u.Result)
-		}
-
-		svcMap := make(map[structs.ServiceName]struct{})
-		for _, svc := range services.Services {
-			// Make sure to add every service to this map, we use it to cancel watches below.
-			svcMap[svc.Service] = struct{}{}
-
-			// Store the gateway <-> service mapping for TLS origination
-			snap.TerminatingGateway.GatewayServices[svc.Service] = *svc
-
-			// Watch the health endpoint to discover endpoints for the service
-			if _, ok := snap.TerminatingGateway.WatchedServices[svc.Service]; !ok {
-				ctx, cancel := context.WithCancel(s.ctx)
-				err := s.cache.Notify(ctx, cachetype.HealthServicesName, &structs.ServiceSpecificRequest{
-					Datacenter:     s.source.Datacenter,
-					QueryOptions:   structs.QueryOptions{Token: s.token},
-					ServiceName:    svc.Service.Name,
-					EnterpriseMeta: svc.Service.EnterpriseMeta,
-
-					// The gateway acts as the service's proxy, so we do NOT want to discover other proxies
-					Connect: false,
-				}, externalServiceIDPrefix+svc.Service.String(), s.ch)
-
-				if err != nil {
-					logger.Error("failed to register watch for external-service",
-						"service", svc.Service.String(),
-						"error", err,
-					)
-					cancel()
-					return err
-				}
-				snap.TerminatingGateway.WatchedServices[svc.Service] = cancel
-			}
-
-			// Watch intentions with this service as their destination
-			// The gateway will enforce intentions for connections to the service
-			if _, ok := snap.TerminatingGateway.WatchedIntentions[svc.Service]; !ok {
-				ctx, cancel := context.WithCancel(s.ctx)
-				err := s.cache.Notify(ctx, cachetype.IntentionMatchName, &structs.IntentionQueryRequest{
-					Datacenter:   s.source.Datacenter,
-					QueryOptions: structs.QueryOptions{Token: s.token},
-					Match: &structs.IntentionQueryMatch{
-						Type: structs.IntentionMatchDestination,
-						Entries: []structs.IntentionMatchEntry{
-							{
-								Namespace: svc.Service.NamespaceOrDefault(),
-								Name:      svc.Service.Name,
-							},
-						},
-					},
-				}, serviceIntentionsIDPrefix+svc.Service.String(), s.ch)
-
-				if err != nil {
-					logger.Error("failed to register watch for service-intentions",
-						"service", svc.Service.String(),
-						"error", err,
-					)
-					cancel()
-					return err
-				}
-				snap.TerminatingGateway.WatchedIntentions[svc.Service] = cancel
-			}
-
-			// Watch leaf certificate for the service
-			// This cert is used to terminate mTLS connections on the service's behalf
-			if _, ok := snap.TerminatingGateway.WatchedLeaves[svc.Service]; !ok {
-				ctx, cancel := context.WithCancel(s.ctx)
-				err := s.cache.Notify(ctx, cachetype.ConnectCALeafName, &cachetype.ConnectCALeafRequest{
-					Datacenter:     s.source.Datacenter,
-					Token:          s.token,
-					Service:        svc.Service.Name,
-					EnterpriseMeta: svc.Service.EnterpriseMeta,
-				}, serviceLeafIDPrefix+svc.Service.String(), s.ch)
-
-				if err != nil {
-					logger.Error("failed to register watch for a service-leaf",
-						"service", svc.Service.String(),
-						"error", err,
-					)
-					cancel()
-					return err
-				}
-				snap.TerminatingGateway.WatchedLeaves[svc.Service] = cancel
-			}
-
-			// Watch service configs for the service.
-			// These are used to determine the protocol for the target service.
-			if _, ok := snap.TerminatingGateway.WatchedConfigs[svc.Service]; !ok {
-				ctx, cancel := context.WithCancel(s.ctx)
-				err := s.cache.Notify(ctx, cachetype.ResolvedServiceConfigName, &structs.ServiceConfigRequest{
-					Datacenter:     s.source.Datacenter,
-					QueryOptions:   structs.QueryOptions{Token: s.token},
-					Name:           svc.Service.Name,
-					EnterpriseMeta: svc.Service.EnterpriseMeta,
-				}, serviceConfigIDPrefix+svc.Service.String(), s.ch)
-
-				if err != nil {
-					logger.Error("failed to register watch for a resolved service config",
-						"service", svc.Service.String(),
-						"error", err,
-					)
-					cancel()
-					return err
-				}
-				snap.TerminatingGateway.WatchedConfigs[svc.Service] = cancel
-			}
-
-			// Watch service resolvers for the service
-			// These are used to create clusters and endpoints for the service subsets
-			if _, ok := snap.TerminatingGateway.WatchedResolvers[svc.Service]; !ok {
-				ctx, cancel := context.WithCancel(s.ctx)
-				err := s.cache.Notify(ctx, cachetype.ConfigEntriesName, &structs.ConfigEntryQuery{
-					Datacenter:     s.source.Datacenter,
-					QueryOptions:   structs.QueryOptions{Token: s.token},
-					Kind:           structs.ServiceResolver,
-					Name:           svc.Service.Name,
-					EnterpriseMeta: svc.Service.EnterpriseMeta,
-				}, serviceResolverIDPrefix+svc.Service.String(), s.ch)
-
-				if err != nil {
-					logger.Error("failed to register watch for a service-resolver",
-						"service", svc.Service.String(),
-						"error", err,
-					)
-					cancel()
-					return err
-				}
-				snap.TerminatingGateway.WatchedResolvers[svc.Service] = cancel
-			}
-		}
-
-		// Delete gateway service mapping for services that were not in the update
-		for sn := range snap.TerminatingGateway.GatewayServices {
-			if _, ok := svcMap[sn]; !ok {
-				delete(snap.TerminatingGateway.GatewayServices, sn)
-			}
-		}
-
-		// Clean up services with hostname mapping for services that were not in the update
-		for sn := range snap.TerminatingGateway.HostnameServices {
-			if _, ok := svcMap[sn]; !ok {
-				delete(snap.TerminatingGateway.HostnameServices, sn)
-			}
-		}
-
-		// Cancel service instance watches for services that were not in the update
-		for sn, cancelFn := range snap.TerminatingGateway.WatchedServices {
-			if _, ok := svcMap[sn]; !ok {
-				logger.Debug("canceling watch for service", "service", sn.String())
-				delete(snap.TerminatingGateway.WatchedServices, sn)
-				delete(snap.TerminatingGateway.ServiceGroups, sn)
-				cancelFn()
-			}
-		}
-
-		// Cancel leaf cert watches for services that were not in the update
-		for sn, cancelFn := range snap.TerminatingGateway.WatchedLeaves {
-			if _, ok := svcMap[sn]; !ok {
-				logger.Debug("canceling watch for leaf cert", "service", sn.String())
-				delete(snap.TerminatingGateway.WatchedLeaves, sn)
-				delete(snap.TerminatingGateway.ServiceLeaves, sn)
-				cancelFn()
-			}
-		}
-
-		// Cancel service config watches for services that were not in the update
-		for sn, cancelFn := range snap.TerminatingGateway.WatchedConfigs {
-			if _, ok := svcMap[sn]; !ok {
-				logger.Debug("canceling watch for resolved service config", "service", sn.String())
-				delete(snap.TerminatingGateway.WatchedConfigs, sn)
-				delete(snap.TerminatingGateway.ServiceConfigs, sn)
-				cancelFn()
-			}
-		}
-
-		// Cancel service-resolver watches for services that were not in the update
-		for sn, cancelFn := range snap.TerminatingGateway.WatchedResolvers {
-			if _, ok := svcMap[sn]; !ok {
-				logger.Debug("canceling watch for service-resolver", "service", sn.String())
-				delete(snap.TerminatingGateway.WatchedResolvers, sn)
-				delete(snap.TerminatingGateway.ServiceResolvers, sn)
-				delete(snap.TerminatingGateway.ServiceResolversSet, sn)
-				cancelFn()
-			}
-		}
-
-		// Cancel intention watches for services that were not in the update
-		for sn, cancelFn := range snap.TerminatingGateway.WatchedIntentions {
-			if _, ok := svcMap[sn]; !ok {
-				logger.Debug("canceling watch for intention", "service", sn.String())
-				delete(snap.TerminatingGateway.WatchedIntentions, sn)
-				delete(snap.TerminatingGateway.Intentions, sn)
-				cancelFn()
-			}
-		}
-
-	case strings.HasPrefix(u.CorrelationID, externalServiceIDPrefix):
-		resp, ok := u.Result.(*structs.IndexedCheckServiceNodes)
-		if !ok {
-			return fmt.Errorf("invalid type for response: %T", u.Result)
-		}
-
-		sn := structs.ServiceNameFromString(strings.TrimPrefix(u.CorrelationID, externalServiceIDPrefix))
-		delete(snap.TerminatingGateway.ServiceGroups, sn)
-		delete(snap.TerminatingGateway.HostnameServices, sn)
-
-		if len(resp.Nodes) > 0 {
-			snap.TerminatingGateway.ServiceGroups[sn] = resp.Nodes
-			snap.TerminatingGateway.HostnameServices[sn] = s.hostnameEndpoints(logging.TerminatingGateway, snap.Datacenter, resp.Nodes)
-		}
-
-	// Store leaf cert for watched service
-	case strings.HasPrefix(u.CorrelationID, serviceLeafIDPrefix):
-		leaf, ok := u.Result.(*structs.IssuedCert)
-		if !ok {
-			return fmt.Errorf("invalid type for response: %T", u.Result)
-		}
-
-		sn := structs.ServiceNameFromString(strings.TrimPrefix(u.CorrelationID, serviceLeafIDPrefix))
-		snap.TerminatingGateway.ServiceLeaves[sn] = leaf
-
-	case strings.HasPrefix(u.CorrelationID, serviceConfigIDPrefix):
-		serviceConfig, ok := u.Result.(*structs.ServiceConfigResponse)
-		if !ok {
-			return fmt.Errorf("invalid type for response: %T", u.Result)
-		}
-
-		sn := structs.ServiceNameFromString(strings.TrimPrefix(u.CorrelationID, serviceConfigIDPrefix))
-		snap.TerminatingGateway.ServiceConfigs[sn] = serviceConfig
-
-	case strings.HasPrefix(u.CorrelationID, serviceResolverIDPrefix):
-		configEntries, ok := u.Result.(*structs.IndexedConfigEntries)
-		if !ok {
-			return fmt.Errorf("invalid type for response: %T", u.Result)
-		}
-		sn := structs.ServiceNameFromString(strings.TrimPrefix(u.CorrelationID, serviceResolverIDPrefix))
-		// There should only ever be one entry for a service resolver within a namespace
-		if len(configEntries.Entries) == 1 {
-			if resolver, ok := configEntries.Entries[0].(*structs.ServiceResolverConfigEntry); ok {
-				snap.TerminatingGateway.ServiceResolvers[sn] = resolver
-			}
-		}
-		snap.TerminatingGateway.ServiceResolversSet[sn] = true
-
-	case strings.HasPrefix(u.CorrelationID, serviceIntentionsIDPrefix):
-		resp, ok := u.Result.(*structs.IndexedIntentionMatches)
-		if !ok {
-			return fmt.Errorf("invalid type for response: %T", u.Result)
-		}
-
-		sn := structs.ServiceNameFromString(strings.TrimPrefix(u.CorrelationID, serviceIntentionsIDPrefix))
-
-		if len(resp.Matches) > 0 {
-			// RPC supports matching multiple services at once but we only ever
-			// query with the one service we represent currently so just pick
-			// the one result set up.
-			snap.TerminatingGateway.Intentions[sn] = resp.Matches[0]
-		}
-
-	default:
-		// do nothing
-	}
-
-	return nil
-}
-
-func (s *state) handleUpdateMeshGateway(u cache.UpdateEvent, snap *ConfigSnapshot) error {
-	if u.Err != nil {
-		return fmt.Errorf("error filling agent cache: %v", u.Err)
-	}
-
-	meshLogger := s.logger.Named(logging.MeshGateway)
-
-	switch u.CorrelationID {
-	case rootsWatchID:
-		roots, ok := u.Result.(*structs.IndexedCARoots)
-		if !ok {
-			return fmt.Errorf("invalid type for response: %T", u.Result)
-		}
-		snap.Roots = roots
-	case federationStateListGatewaysWatchID:
-		dcIndexedNodes, ok := u.Result.(*structs.DatacenterIndexedCheckServiceNodes)
-		if !ok {
-			return fmt.Errorf("invalid type for response: %T", u.Result)
-		}
-		snap.MeshGateway.FedStateGateways = dcIndexedNodes.DatacenterNodes
-
-		for dc, nodes := range dcIndexedNodes.DatacenterNodes {
-			snap.MeshGateway.HostnameDatacenters[dc] = s.hostnameEndpoints(logging.MeshGateway, snap.Datacenter, nodes)
-		}
-
-		for dc := range snap.MeshGateway.HostnameDatacenters {
-			if _, ok := dcIndexedNodes.DatacenterNodes[dc]; !ok {
-				delete(snap.MeshGateway.HostnameDatacenters, dc)
-			}
-		}
-
-	case serviceListWatchID:
-		services, ok := u.Result.(*structs.IndexedServiceList)
-		if !ok {
-			return fmt.Errorf("invalid type for response: %T", u.Result)
-		}
-
-		svcMap := make(map[structs.ServiceName]struct{})
-		for _, svc := range services.Services {
-			// Make sure to add every service to this map, we use it to cancel
-			// watches below.
-			svcMap[svc] = struct{}{}
-
-			if _, ok := snap.MeshGateway.WatchedServices[svc]; !ok {
-				ctx, cancel := context.WithCancel(s.ctx)
-				err := s.cache.Notify(ctx, cachetype.HealthServicesName, &structs.ServiceSpecificRequest{
-					Datacenter:     s.source.Datacenter,
-					QueryOptions:   structs.QueryOptions{Token: s.token},
-					ServiceName:    svc.Name,
-					Connect:        true,
-					EnterpriseMeta: svc.EnterpriseMeta,
-				}, fmt.Sprintf("connect-service:%s", svc.String()), s.ch)
-
-				if err != nil {
-					meshLogger.Error("failed to register watch for connect-service",
-						"service", svc.String(),
-						"error", err,
-					)
-					cancel()
-					return err
-				}
-				snap.MeshGateway.WatchedServices[svc] = cancel
-			}
-		}
-
-		for sid, cancelFn := range snap.MeshGateway.WatchedServices {
-			if _, ok := svcMap[sid]; !ok {
-				meshLogger.Debug("canceling watch for service", "service", sid.String())
-				// TODO (gateways) Should the sid also be deleted from snap.MeshGateway.ServiceGroups?
-				//                 Do those endpoints get cleaned up some other way?
-				delete(snap.MeshGateway.WatchedServices, sid)
-				cancelFn()
-			}
-		}
-
-		snap.MeshGateway.WatchedServicesSet = true
-	case datacentersWatchID:
-		datacentersRaw, ok := u.Result.(*[]string)
-		if !ok {
-			return fmt.Errorf("invalid type for response: %T", u.Result)
-		}
-		if datacentersRaw == nil {
-			return fmt.Errorf("invalid response with a nil datacenter list")
-		}
-
-		datacenters := *datacentersRaw
-
-		for _, dc := range datacenters {
-			if dc == s.source.Datacenter {
-				continue
-			}
-
-			if _, ok := snap.MeshGateway.WatchedDatacenters[dc]; !ok {
-				ctx, cancel := context.WithCancel(s.ctx)
-				err := s.cache.Notify(ctx, cachetype.InternalServiceDumpName, &structs.ServiceDumpRequest{
-					Datacenter:     dc,
-					QueryOptions:   structs.QueryOptions{Token: s.token},
-					ServiceKind:    structs.ServiceKindMeshGateway,
-					UseServiceKind: true,
-					Source:         *s.source,
-					EnterpriseMeta: *structs.DefaultEnterpriseMeta(),
-				}, fmt.Sprintf("mesh-gateway:%s", dc), s.ch)
-
-				if err != nil {
-					meshLogger.Error("failed to register watch for mesh-gateway",
-						"datacenter", dc,
-						"error", err,
-					)
-					cancel()
-					return err
-				}
-
-				snap.MeshGateway.WatchedDatacenters[dc] = cancel
-			}
-		}
-
-		for dc, cancelFn := range snap.MeshGateway.WatchedDatacenters {
-			found := false
-			for _, dcCurrent := range datacenters {
-				if dcCurrent == dc {
-					found = true
-					break
-				}
-			}
-
-			if !found {
-				delete(snap.MeshGateway.WatchedDatacenters, dc)
-				cancelFn()
-			}
-		}
-	case serviceResolversWatchID:
-		configEntries, ok := u.Result.(*structs.IndexedConfigEntries)
-		if !ok {
-			return fmt.Errorf("invalid type for response: %T", u.Result)
-		}
-
-		resolvers := make(map[structs.ServiceName]*structs.ServiceResolverConfigEntry)
-		for _, entry := range configEntries.Entries {
-			if resolver, ok := entry.(*structs.ServiceResolverConfigEntry); ok {
-				resolvers[structs.NewServiceName(resolver.Name, &resolver.EnterpriseMeta)] = resolver
-			}
-		}
-		snap.MeshGateway.ServiceResolvers = resolvers
-
-	case consulServerListWatchID:
-		resp, ok := u.Result.(*structs.IndexedCheckServiceNodes)
-		if !ok {
-			return fmt.Errorf("invalid type for response: %T", u.Result)
-		}
-
-		// Do some initial sanity checks to avoid doing something dumb.
-		for _, csn := range resp.Nodes {
-			if csn.Service.Service != structs.ConsulServiceName {
-				return fmt.Errorf("expected service name %q but got %q",
-					structs.ConsulServiceName, csn.Service.Service)
-			}
-			if csn.Node.Datacenter != snap.Datacenter {
-				return fmt.Errorf("expected datacenter %q but got %q",
-					snap.Datacenter, csn.Node.Datacenter)
-			}
-		}
-
-		snap.MeshGateway.ConsulServers = resp.Nodes
-
-	default:
-		switch {
-		case strings.HasPrefix(u.CorrelationID, "connect-service:"):
-			resp, ok := u.Result.(*structs.IndexedCheckServiceNodes)
-			if !ok {
-				return fmt.Errorf("invalid type for response: %T", u.Result)
-			}
-
-			sn := structs.ServiceNameFromString(strings.TrimPrefix(u.CorrelationID, "connect-service:"))
-
-			if len(resp.Nodes) > 0 {
-				snap.MeshGateway.ServiceGroups[sn] = resp.Nodes
-			} else if _, ok := snap.MeshGateway.ServiceGroups[sn]; ok {
-				delete(snap.MeshGateway.ServiceGroups, sn)
-			}
-		case strings.HasPrefix(u.CorrelationID, "mesh-gateway:"):
-			resp, ok := u.Result.(*structs.IndexedNodesWithGateways)
-			if !ok {
-				return fmt.Errorf("invalid type for response: %T", u.Result)
-			}
-
-			dc := strings.TrimPrefix(u.CorrelationID, "mesh-gateway:")
-			delete(snap.MeshGateway.GatewayGroups, dc)
-			delete(snap.MeshGateway.HostnameDatacenters, dc)
-
-			if len(resp.Nodes) > 0 {
-				snap.MeshGateway.GatewayGroups[dc] = resp.Nodes
-				snap.MeshGateway.HostnameDatacenters[dc] = s.hostnameEndpoints(logging.MeshGateway, snap.Datacenter, resp.Nodes)
-			}
-		default:
-			// do nothing for now
-		}
-	}
-
-	return nil
-}
-
-func (s *state) handleUpdateIngressGateway(u cache.UpdateEvent, snap *ConfigSnapshot) error {
-	if u.Err != nil {
-		return fmt.Errorf("error filling agent cache: %v", u.Err)
-	}
-
-	switch {
-	case u.CorrelationID == rootsWatchID:
-		roots, ok := u.Result.(*structs.IndexedCARoots)
-		if !ok {
-			return fmt.Errorf("invalid type for response: %T", u.Result)
-		}
-		snap.Roots = roots
-	case u.CorrelationID == gatewayConfigWatchID:
-		resp, ok := u.Result.(*structs.ConfigEntryResponse)
-		if !ok {
-			return fmt.Errorf("invalid type for response: %T", u.Result)
-		}
-		gatewayConf, ok := resp.Entry.(*structs.IngressGatewayConfigEntry)
-		if !ok {
-			return fmt.Errorf("invalid type for config entry: %T", resp.Entry)
-		}
-
-		snap.IngressGateway.TLSEnabled = gatewayConf.TLS.Enabled
-		snap.IngressGateway.TLSSet = true
-		snap.IngressGateway.TracingStrategy = gatewayConf.TracingStrategy
-		snap.IngressGateway.TracingPercentage = gatewayConf.TracingPercentage
-
-		if err := s.watchIngressLeafCert(snap); err != nil {
-			return err
-		}
-
-	case u.CorrelationID == gatewayServicesWatchID:
-		services, ok := u.Result.(*structs.IndexedGatewayServices)
-		if !ok {
-			return fmt.Errorf("invalid type for response: %T", u.Result)
-		}
-
-		// Update our upstreams and watches.
-		var hosts []string
-		watchedSvcs := make(map[string]struct{})
-		upstreamsMap := make(map[IngressListenerKey]structs.Upstreams)
-		for _, service := range services.Services {
-			u := makeUpstream(service)
-
-			err := s.watchIngressDiscoveryChain(snap, u)
-			if err != nil {
-				return err
-			}
-			watchedSvcs[u.Identifier()] = struct{}{}
-
-			hosts = append(hosts, service.Hosts...)
-
-			id := IngressListenerKey{Protocol: service.Protocol, Port: service.Port}
-			upstreamsMap[id] = append(upstreamsMap[id], u)
-		}
-
-		snap.IngressGateway.Upstreams = upstreamsMap
-		snap.IngressGateway.Hosts = hosts
-		snap.IngressGateway.HostsSet = true
-
-		for id, cancelFn := range snap.IngressGateway.WatchedDiscoveryChains {
-			if _, ok := watchedSvcs[id]; !ok {
-				cancelFn()
-				delete(snap.IngressGateway.WatchedDiscoveryChains, id)
-			}
-		}
-
-		if err := s.watchIngressLeafCert(snap); err != nil {
-			return err
-		}
-
-	default:
-		return s.handleUpdateUpstreams(u, &snap.IngressGateway.ConfigSnapshotUpstreams)
-	}
-
-	return nil
-}
-
-func makeUpstream(g *structs.GatewayService) structs.Upstream {
-	upstream := structs.Upstream{
-		DestinationName:      g.Service.Name,
-		DestinationNamespace: g.Service.NamespaceOrDefault(),
-		LocalBindPort:        g.Port,
-		IngressHosts:         g.Hosts,
-		// Pass the protocol that was configured on the ingress listener in order
-		// to force that protocol on the Envoy listener.
-		Config: map[string]interface{}{
-			"protocol": g.Protocol,
-		},
-	}
-
-	return upstream
-}
-
-func (s *state) watchIngressDiscoveryChain(snap *ConfigSnapshot, u structs.Upstream) error {
-	if _, ok := snap.IngressGateway.WatchedDiscoveryChains[u.Identifier()]; ok {
-		return nil
-	}
-
-	ctx, cancel := context.WithCancel(s.ctx)
-	err := s.cache.Notify(ctx, cachetype.CompiledDiscoveryChainName, &structs.DiscoveryChainRequest{
-		Datacenter:           s.source.Datacenter,
-		QueryOptions:         structs.QueryOptions{Token: s.token},
-		Name:                 u.DestinationName,
-		EvaluateInDatacenter: s.source.Datacenter,
-		EvaluateInNamespace:  u.DestinationNamespace,
-	}, "discovery-chain:"+u.Identifier(), s.ch)
-	if err != nil {
-		cancel()
-		return err
-	}
-
-	snap.IngressGateway.WatchedDiscoveryChains[u.Identifier()] = cancel
-	return nil
-}
-
-func (s *state) generateIngressDNSSANs(snap *ConfigSnapshot) []string {
-	// Update our leaf cert watch with wildcard entries for our DNS domains as well as any
-	// configured custom hostnames from the service.
-	if !snap.IngressGateway.TLSEnabled {
-		return nil
-	}
-
-	var dnsNames []string
-	namespaces := make(map[string]struct{})
-	for _, upstreams := range snap.IngressGateway.Upstreams {
-		for _, u := range upstreams {
-			namespaces[u.DestinationNamespace] = struct{}{}
-		}
-	}
-
-	for ns := range namespaces {
-		// The default namespace is special cased in DNS resolution, so special
-		// case it here.
-		if ns == structs.IntentionDefaultNamespace {
-			ns = ""
-		} else {
-			ns = ns + "."
-		}
-
-		dnsNames = append(dnsNames, fmt.Sprintf("*.ingress.%s%s", ns, s.dnsConfig.Domain))
-		dnsNames = append(dnsNames, fmt.Sprintf("*.ingress.%s%s.%s", ns, s.source.Datacenter, s.dnsConfig.Domain))
-		if s.dnsConfig.AltDomain != "" {
-			dnsNames = append(dnsNames, fmt.Sprintf("*.ingress.%s%s", ns, s.dnsConfig.AltDomain))
-			dnsNames = append(dnsNames, fmt.Sprintf("*.ingress.%s%s.%s", ns, s.source.Datacenter, s.dnsConfig.AltDomain))
-		}
-	}
-
-	dnsNames = append(dnsNames, snap.IngressGateway.Hosts...)
-
-	return dnsNames
-}
-
-func (s *state) watchIngressLeafCert(snap *ConfigSnapshot) error {
-	if !snap.IngressGateway.TLSSet || !snap.IngressGateway.HostsSet {
-		return nil
-	}
-
-	// Watch the leaf cert
-	if snap.IngressGateway.LeafCertWatchCancel != nil {
-		snap.IngressGateway.LeafCertWatchCancel()
-	}
-	ctx, cancel := context.WithCancel(s.ctx)
-	err := s.cache.Notify(ctx, cachetype.ConnectCALeafName, &cachetype.ConnectCALeafRequest{
-		Datacenter:     s.source.Datacenter,
-		Token:          s.token,
-		Service:        s.service,
-		DNSSAN:         s.generateIngressDNSSANs(snap),
-		EnterpriseMeta: s.proxyID.EnterpriseMeta,
-	}, leafWatchID, s.ch)
-	if err != nil {
-		cancel()
-		return err
-	}
-	snap.IngressGateway.LeafCertWatchCancel = cancel
-
-	return nil
-}
-
-=======
->>>>>>> 6689425b
 // CurrentSnapshot synchronously returns the current ConfigSnapshot if there is
 // one ready. If we don't have one yet because not all necessary parts have been
 // returned (i.e. both roots and leaf cert), nil is returned.
