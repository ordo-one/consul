package peerstream

import (
	"bytes"
	"context"
	"fmt"
	"io"
	"net"
	"sort"
	"sync"
	"testing"
	"time"

	"github.com/golang/protobuf/proto"
	"github.com/hashicorp/go-uuid"
	"github.com/stretchr/testify/require"
	"google.golang.org/genproto/googleapis/rpc/code"
	"google.golang.org/grpc"
	"google.golang.org/grpc/codes"
	"google.golang.org/grpc/status"
	newproto "google.golang.org/protobuf/proto"
	"google.golang.org/protobuf/types/known/anypb"

	"github.com/hashicorp/consul/acl"
	"github.com/hashicorp/consul/agent/cache"
	"github.com/hashicorp/consul/agent/connect"
	"github.com/hashicorp/consul/agent/consul/state"
	"github.com/hashicorp/consul/agent/consul/stream"
	"github.com/hashicorp/consul/agent/structs"
	"github.com/hashicorp/consul/lib"
	"github.com/hashicorp/consul/logging"
	"github.com/hashicorp/consul/proto/pbcommon"
	"github.com/hashicorp/consul/proto/pbpeering"
	"github.com/hashicorp/consul/proto/pbpeerstream"
	"github.com/hashicorp/consul/proto/pbservice"
	"github.com/hashicorp/consul/proto/pbstatus"
	"github.com/hashicorp/consul/proto/prototest"
	"github.com/hashicorp/consul/sdk/freeport"
	"github.com/hashicorp/consul/sdk/testutil"
	"github.com/hashicorp/consul/sdk/testutil/retry"
	"github.com/hashicorp/consul/types"
)

const (
	testPeerID                = "caf067a6-f112-4907-9101-d45857d2b149"
	testActiveStreamSecretID  = "e778c518-f0db-473a-9224-24b357da971d"
	testPendingStreamSecretID = "522c0daf-2ef2-4dab-bc78-5e04e3daf552"
	testEstablishmentSecretID = "f6569d37-1c5b-4415-aae5-26f4594f7f60"
)

func TestStreamResources_Server_Follower(t *testing.T) {
	srv, _ := newTestServer(t, func(c *Config) {
		backend := c.Backend.(*testStreamBackend)
		backend.leader = func() bool {
			return false
		}
		backend.leaderAddr = "expected:address"
	})

	client := NewMockClient(context.Background())

	errCh := make(chan error, 1)
	client.ErrCh = errCh

	go func() {
		// Pass errors from server handler into ErrCh so that they can be seen by the client on Recv().
		// This matches gRPC's behavior when an error is returned by a server.
		err := srv.StreamResources(client.ReplicationStream)
		if err != nil {
			errCh <- err
		}
	}()

	// expect error
	msg, err := client.Recv()
	require.Nil(t, msg)
	require.Error(t, err)
	require.EqualError(t, err, "rpc error: code = FailedPrecondition desc = cannot establish a peering stream on a follower node")

	// expect a status error
	st, ok := status.FromError(err)
	require.True(t, ok, "need to get back a grpc status error")
	deets := st.Details()

	// expect a LeaderAddress message
	exp := []interface{}{&pbpeerstream.LeaderAddress{Address: "expected:address"}}
	prototest.AssertDeepEqual(t, exp, deets)
}

// TestStreamResources_Server_LeaderBecomesFollower simulates a srv that is a leader when the
// subscription request is sent but loses leadership status for subsequent messages.
func TestStreamResources_Server_LeaderBecomesFollower(t *testing.T) {
	srv, store := newTestServer(t, func(c *Config) {
		backend := c.Backend.(*testStreamBackend)

		first := true
		backend.leader = func() bool {
			if first {
				first = false
				return true
			}
			return false
		}

		backend.leaderAddr = "expected:address"
	})

	p := writePeeringToBeDialed(t, store, 1, "my-peer")
	require.Empty(t, p.PeerID, "should be empty if being dialed")

	// Set the initial roots and CA configuration.
	_, _ = writeInitialRootsAndCA(t, store)

	client := NewMockClient(context.Background())

	errCh := make(chan error, 1)
	client.ErrCh = errCh

	go func() {
		// Pass errors from server handler into ErrCh so that they can be seen by the client on Recv().
		// This matches gRPC's behavior when an error is returned by a server.
		if err := srv.StreamResources(client.ReplicationStream); err != nil {
			errCh <- err
		}
	}()

	// Receive a subscription from a peer. This message arrives while the
	// server is a leader and should work.
	testutil.RunStep(t, "send subscription request to leader and consume its three requests", func(t *testing.T) {
		sub := &pbpeerstream.ReplicationMessage{
			Payload: &pbpeerstream.ReplicationMessage_Open_{
				Open: &pbpeerstream.ReplicationMessage_Open{
					PeerID:         testPeerID,
					StreamSecretID: testPendingStreamSecretID,
				},
			},
		}
		err := client.Send(sub)
		require.NoError(t, err)

		msg1, err := client.Recv()
		require.NoError(t, err)
		require.NotEmpty(t, msg1)

		msg2, err := client.Recv()
		require.NoError(t, err)
		require.NotEmpty(t, msg2)

		msg3, err := client.Recv()
		require.NoError(t, err)
		require.NotEmpty(t, msg3)
	})

	// The ACK will be a new request but at this point the server is not the
	// leader in the test and this should fail.
	testutil.RunStep(t, "ack fails with non leader", func(t *testing.T) {
		ack := &pbpeerstream.ReplicationMessage{
			Payload: &pbpeerstream.ReplicationMessage_Request_{
				Request: &pbpeerstream.ReplicationMessage_Request{
					ResourceURL:   pbpeerstream.TypeURLExportedService,
					ResponseNonce: "1",
				},
			},
		}

		err := client.Send(ack)
		require.NoError(t, err)

		// expect error
		msg, err := client.Recv()
		require.Nil(t, msg)
		require.Error(t, err)
		require.EqualError(t, err, "rpc error: code = FailedPrecondition desc = node is not a leader anymore; cannot continue streaming")

		// expect a status error
		st, ok := status.FromError(err)
		require.True(t, ok, "need to get back a grpc status error")

		// expect a LeaderAddress message
		expect := []interface{}{
			&pbpeerstream.LeaderAddress{Address: "expected:address"},
		}
		prototest.AssertDeepEqual(t, expect, st.Details())
	})
}

func TestStreamResources_Server_ActiveSecretValidation(t *testing.T) {
	type testSeed struct {
		peering *pbpeering.Peering
		secrets []*pbpeering.SecretsWriteRequest
	}
	type testCase struct {
		name    string
		seed    *testSeed
		input   *pbpeerstream.ReplicationMessage
		wantErr error
	}

	peeringWithoutSecrets := "35bf39d2-836c-4f66-945f-85f20b17c3db"

	run := func(t *testing.T, tc testCase) {
		srv, store := newTestServer(t, nil)

		// Write a seed peering.
		if tc.seed != nil {
			require.NoError(t, store.PeeringWrite(1, &pbpeering.PeeringWriteRequest{Peering: tc.seed.peering}))

			for _, s := range tc.seed.secrets {
				require.NoError(t, store.PeeringSecretsWrite(1, s))
			}
		}

		// Set the initial roots and CA configuration.
		_, _ = writeInitialRootsAndCA(t, store)

		client := NewMockClient(context.Background())

		errCh := make(chan error, 1)
		client.ErrCh = errCh

		go func() {
			// Pass errors from server handler into ErrCh so that they can be seen by the client on Recv().
			// This matches gRPC's behavior when an error is returned by a server.
			err := srv.StreamResources(client.ReplicationStream)
			if err != nil {
				errCh <- err
			}
		}()

		err := client.Send(tc.input)
		require.NoError(t, err)

		_, err = client.Recv()
		if tc.wantErr != nil {
			require.Error(t, err)
			require.EqualError(t, err, tc.wantErr.Error())
		} else {
			require.NoError(t, err)
		}

		client.Close()
	}
	tt := []testCase{
		{
			name: "no secret for peering",
			seed: &testSeed{
				peering: &pbpeering.Peering{
					Name: "foo",
					ID:   peeringWithoutSecrets,
				},
			},
			input: &pbpeerstream.ReplicationMessage{
				Payload: &pbpeerstream.ReplicationMessage_Open_{
					Open: &pbpeerstream.ReplicationMessage_Open{
						PeerID: peeringWithoutSecrets,
					},
				},
			},
			wantErr: status.Error(codes.Internal, "unable to authorize connection, peering must be re-established"),
		},
		{
			name: "unknown secret",
			seed: &testSeed{
				peering: &pbpeering.Peering{
					Name: "foo",
					ID:   testPeerID,
				},
				secrets: []*pbpeering.SecretsWriteRequest{
					{
						PeerID: testPeerID,
						Request: &pbpeering.SecretsWriteRequest_GenerateToken{
							GenerateToken: &pbpeering.SecretsWriteRequest_GenerateTokenRequest{
								EstablishmentSecret: testEstablishmentSecretID,
							},
						},
					},
				},
			},
			input: &pbpeerstream.ReplicationMessage{
				Payload: &pbpeerstream.ReplicationMessage_Open_{
					Open: &pbpeerstream.ReplicationMessage_Open{
						PeerID:         testPeerID,
						StreamSecretID: "unknown-secret",
					},
				},
			},
			wantErr: status.Error(codes.PermissionDenied, "invalid peering stream secret"),
		},
		{
			name: "known pending secret",
			seed: &testSeed{
				peering: &pbpeering.Peering{
					Name: "foo",
					ID:   testPeerID,
				},
				secrets: []*pbpeering.SecretsWriteRequest{
					{
						PeerID: testPeerID,
						Request: &pbpeering.SecretsWriteRequest_GenerateToken{
							GenerateToken: &pbpeering.SecretsWriteRequest_GenerateTokenRequest{
								EstablishmentSecret: testEstablishmentSecretID,
							},
						},
					},
					{
						PeerID: testPeerID,
						Request: &pbpeering.SecretsWriteRequest_ExchangeSecret{
							ExchangeSecret: &pbpeering.SecretsWriteRequest_ExchangeSecretRequest{
								EstablishmentSecret: testEstablishmentSecretID,
								PendingStreamSecret: testPendingStreamSecretID,
							},
						},
					},
				},
			},
			input: &pbpeerstream.ReplicationMessage{
				Payload: &pbpeerstream.ReplicationMessage_Open_{
					Open: &pbpeerstream.ReplicationMessage_Open{
						PeerID:         testPeerID,
						StreamSecretID: testPendingStreamSecretID,
					},
				},
			},
		},
		{
			name: "known active secret",
			seed: &testSeed{
				peering: &pbpeering.Peering{
					Name: "foo",
					ID:   testPeerID,
				},
				secrets: []*pbpeering.SecretsWriteRequest{
					{
						PeerID: testPeerID,
						Request: &pbpeering.SecretsWriteRequest_GenerateToken{
							GenerateToken: &pbpeering.SecretsWriteRequest_GenerateTokenRequest{
								EstablishmentSecret: testEstablishmentSecretID,
							},
						},
					},
					{
						PeerID: testPeerID,
						Request: &pbpeering.SecretsWriteRequest_ExchangeSecret{
							ExchangeSecret: &pbpeering.SecretsWriteRequest_ExchangeSecretRequest{
								EstablishmentSecret: testEstablishmentSecretID,
								PendingStreamSecret: testPendingStreamSecretID,
							},
						},
					},
					{
						PeerID: testPeerID,
						Request: &pbpeering.SecretsWriteRequest_PromotePending{
							PromotePending: &pbpeering.SecretsWriteRequest_PromotePendingRequest{
								// Pending gets promoted to active.
								ActiveStreamSecret: testPendingStreamSecretID,
							},
						},
					},
				},
			},
			input: &pbpeerstream.ReplicationMessage{
				Payload: &pbpeerstream.ReplicationMessage_Open_{
					Open: &pbpeerstream.ReplicationMessage_Open{
						PeerID:         testPeerID,
						StreamSecretID: testPendingStreamSecretID,
					},
				},
			},
		},
	}
	for _, tc := range tt {
		t.Run(tc.name, func(t *testing.T) {
			run(t, tc)
		})
	}
}

func TestStreamResources_Server_PendingSecretPromotion(t *testing.T) {
	srv, store := newTestServer(t, nil)
	_ = writePeeringToBeDialed(t, store, 1, "my-peer")

	client := NewMockClient(context.Background())

	errCh := make(chan error, 1)
	client.ErrCh = errCh

	go func() {
		// Pass errors from server handler into ErrCh so that they can be seen by the client on Recv().
		// This matches gRPC's behavior when an error is returned by a server.
		err := srv.StreamResources(client.ReplicationStream)
		if err != nil {
			errCh <- err
		}
	}()

	err := client.Send(&pbpeerstream.ReplicationMessage{
		Payload: &pbpeerstream.ReplicationMessage_Open_{
			Open: &pbpeerstream.ReplicationMessage_Open{
				PeerID:         testPeerID,
				StreamSecretID: testPendingStreamSecretID,
			},
		},
	})
	require.NoError(t, err)

	retry.Run(t, func(r *retry.R) {
		// Upon presenting a known pending secret ID, it should be promoted to active.
		secrets, err := store.PeeringSecretsRead(nil, testPeerID)
		require.NoError(r, err)
		require.Empty(r, secrets.GetStream().GetPendingSecretID())
		require.Equal(r, testPendingStreamSecretID, secrets.GetStream().GetActiveSecretID())
	})
}

func TestStreamResources_Server_FirstRequest(t *testing.T) {
	type testCase struct {
		name    string
		input   *pbpeerstream.ReplicationMessage
		wantErr error
	}

	run := func(t *testing.T, tc testCase) {
		srv, _ := newTestServer(t, nil)

		client := NewMockClient(context.Background())

		errCh := make(chan error, 1)
		client.ErrCh = errCh

		go func() {
			// Pass errors from server handler into ErrCh so that they can be seen by the client on Recv().
			// This matches gRPC's behavior when an error is returned by a server.
			err := srv.StreamResources(client.ReplicationStream)
			if err != nil {
				errCh <- err
			}
		}()

		err := client.Send(tc.input)
		require.NoError(t, err)

		msg, err := client.Recv()
		require.Nil(t, msg)
		require.Error(t, err)
		require.EqualError(t, err, tc.wantErr.Error())
	}

	tt := []testCase{
		{
			name: "unexpected response",
			input: &pbpeerstream.ReplicationMessage{
				Payload: &pbpeerstream.ReplicationMessage_Response_{
					Response: &pbpeerstream.ReplicationMessage_Response{
						ResourceURL: pbpeerstream.TypeURLExportedService,
						ResourceID:  "api-service",
						Nonce:       "2",
					},
				},
			},
			wantErr: status.Error(codes.InvalidArgument, "first message when initiating a peering must be: Open"),
		},
		{
			name: "unexpected request",
			input: &pbpeerstream.ReplicationMessage{
				Payload: &pbpeerstream.ReplicationMessage_Request_{
					Request: &pbpeerstream.ReplicationMessage_Request{
						ResourceURL: pbpeerstream.TypeURLExportedService,
					},
				},
			},
			wantErr: status.Error(codes.InvalidArgument, "first message when initiating a peering must be: Open"),
		},
		{
			name: "missing peer id",
			input: &pbpeerstream.ReplicationMessage{
				Payload: &pbpeerstream.ReplicationMessage_Open_{
					Open: &pbpeerstream.ReplicationMessage_Open{},
				},
			},
			wantErr: status.Error(codes.InvalidArgument, "initial subscription request must specify a PeerID"),
		},
		{
			name: "unknown peer",
			input: &pbpeerstream.ReplicationMessage{
				Payload: &pbpeerstream.ReplicationMessage_Open_{
					Open: &pbpeerstream.ReplicationMessage_Open{
						PeerID: "63b60245-c475-426b-b314-4588d210859d",
					},
				},
			},
			wantErr: status.Error(codes.InvalidArgument, "initial subscription for unknown PeerID: 63b60245-c475-426b-b314-4588d210859d"),
		},
	}
	for _, tc := range tt {
		t.Run(tc.name, func(t *testing.T) {
			run(t, tc)
		})
	}
}

func TestStreamResources_Server_Terminate(t *testing.T) {
	it := incrementalTime{
		base: time.Date(2000, time.January, 1, 0, 0, 0, 0, time.UTC),
	}

	srv, store := newTestServer(t, nil)
	srv.Tracker.setClock(it.Now)

	p := writePeeringToBeDialed(t, store, 1, "my-peer")
	require.Empty(t, p.PeerID, "should be empty if being dialed")

	// Set the initial roots and CA configuration.
	_, _ = writeInitialRootsAndCA(t, store)

	client := makeClient(t, srv, testPeerID)

	// TODO(peering): test fails if we don't drain the stream with this call because the
	// server gets blocked sending the termination message. Figure out a way to let
	// messages queue and filter replication messages.
	receiveRoots, err := client.Recv()
	require.NoError(t, err)
	require.NotNil(t, receiveRoots.GetResponse())
	require.Equal(t, pbpeerstream.TypeURLPeeringTrustBundle, receiveRoots.GetResponse().ResourceURL)

	testutil.RunStep(t, "new stream gets tracked", func(t *testing.T) {
		retry.Run(t, func(r *retry.R) {
			status, ok := srv.StreamStatus(testPeerID)
			require.True(r, ok)
			require.True(r, status.Connected)
		})
	})

	testutil.RunStep(t, "terminate the stream", func(t *testing.T) {
		done := srv.ConnectedStreams()[testPeerID]
		close(done)

		retry.Run(t, func(r *retry.R) {
			_, ok := srv.StreamStatus(testPeerID)
			require.False(r, ok)
		})
	})

	receivedTerm, err := client.Recv()
	require.NoError(t, err)
	expect := &pbpeerstream.ReplicationMessage{
		Payload: &pbpeerstream.ReplicationMessage_Terminated_{
			Terminated: &pbpeerstream.ReplicationMessage_Terminated{},
		},
	}
	prototest.AssertDeepEqual(t, expect, receivedTerm)
}

func TestStreamResources_Server_StreamTracker(t *testing.T) {
	it := incrementalTime{
		base: time.Date(2000, time.January, 1, 0, 0, 0, 0, time.UTC),
	}

	srv, store := newTestServer(t, nil)
	srv.Tracker.setClock(it.Now)

	// Set the initial roots and CA configuration.
	_, rootA := writeInitialRootsAndCA(t, store)

	p := writePeeringToBeDialed(t, store, 1, "my-peer")
	require.Empty(t, p.PeerID, "should be empty if being dialed")

	client := makeClient(t, srv, testPeerID)

	testutil.RunStep(t, "new stream gets tracked", func(t *testing.T) {
		retry.Run(t, func(r *retry.R) {
			status, ok := srv.StreamStatus(testPeerID)
			require.True(r, ok)
			require.True(r, status.Connected)
		})
	})

	var lastSendAck time.Time

	testutil.RunStep(t, "ack tracked as success", func(t *testing.T) {
		ack := &pbpeerstream.ReplicationMessage{
			Payload: &pbpeerstream.ReplicationMessage_Request_{
				Request: &pbpeerstream.ReplicationMessage_Request{
					PeerID:        testPeerID,
					ResourceURL:   pbpeerstream.TypeURLExportedService,
					ResponseNonce: "1",

					// Acks do not have an Error populated in the request
				},
			},
		}

		lastSendAck = it.FutureNow(1)
		err := client.Send(ack)
		require.NoError(t, err)

		expect := Status{
			Connected: true,
			LastAck:   lastSendAck,
		}

		retry.Run(t, func(r *retry.R) {
			rStatus, ok := srv.StreamStatus(testPeerID)
			require.True(r, ok)
			require.Equal(r, expect, rStatus)
		})
	})

	var lastNack time.Time
	var lastNackMsg string

	testutil.RunStep(t, "nack tracked as error", func(t *testing.T) {
		nack := &pbpeerstream.ReplicationMessage{
			Payload: &pbpeerstream.ReplicationMessage_Request_{
				Request: &pbpeerstream.ReplicationMessage_Request{
					PeerID:        testPeerID,
					ResourceURL:   pbpeerstream.TypeURLExportedService,
					ResponseNonce: "2",
					Error: &pbstatus.Status{
						Code:    int32(code.Code_UNAVAILABLE),
						Message: "bad bad not good",
					},
				},
			},
		}

		lastNack = it.FutureNow(1)
		err := client.Send(nack)
		require.NoError(t, err)

		lastNackMsg = "client peer was unable to apply resource: bad bad not good"

		expect := Status{
			Connected:       true,
			LastAck:         lastSendAck,
			LastNack:        lastNack,
			LastNackMessage: lastNackMsg,
		}

		retry.Run(t, func(r *retry.R) {
			rStatus, ok := srv.StreamStatus(testPeerID)
			require.True(r, ok)
			require.Equal(r, expect, rStatus)
		})
	})

	var lastRecvResourceSuccess time.Time

	testutil.RunStep(t, "response applied locally", func(t *testing.T) {
		resp := &pbpeerstream.ReplicationMessage{
			Payload: &pbpeerstream.ReplicationMessage_Response_{
				Response: &pbpeerstream.ReplicationMessage_Response{
					ResourceURL: pbpeerstream.TypeURLExportedService,
					ResourceID:  "api",
					Nonce:       "21",
					Operation:   pbpeerstream.Operation_OPERATION_UPSERT,
					Resource:    makeAnyPB(t, &pbpeerstream.ExportedService{}),
				},
			},
		}
		lastRecvResourceSuccess = it.FutureNow(1)
		err := client.Send(resp)
		require.NoError(t, err)

		expectRoots := &pbpeerstream.ReplicationMessage{
			Payload: &pbpeerstream.ReplicationMessage_Response_{
				Response: &pbpeerstream.ReplicationMessage_Response{
					ResourceURL: pbpeerstream.TypeURLPeeringTrustBundle,
					ResourceID:  "roots",
					Resource: makeAnyPB(t, &pbpeering.PeeringTrustBundle{
						TrustDomain: connect.TestTrustDomain,
						RootPEMs:    []string{rootA.RootCert},
					}),
					Operation: pbpeerstream.Operation_OPERATION_UPSERT,
				},
			},
		}

		roots, err := client.Recv()
		require.NoError(t, err)
		prototest.AssertDeepEqual(t, expectRoots, roots)

		ack, err := client.Recv()
		require.NoError(t, err)

		expectAck := &pbpeerstream.ReplicationMessage{
			Payload: &pbpeerstream.ReplicationMessage_Request_{
				Request: &pbpeerstream.ReplicationMessage_Request{
					ResourceURL:   pbpeerstream.TypeURLExportedService,
					ResponseNonce: "21",
				},
			},
		}
		prototest.AssertDeepEqual(t, expectAck, ack)

		api := structs.NewServiceName("api", nil)

		expect := Status{
			Connected:               true,
			LastAck:                 lastSendAck,
			LastNack:                lastNack,
			LastNackMessage:         lastNackMsg,
			LastRecvResourceSuccess: lastRecvResourceSuccess,
			ImportedServices: map[string]struct{}{
				api.String(): {},
			},
		}

		retry.Run(t, func(r *retry.R) {
			status, ok := srv.StreamStatus(testPeerID)
			require.True(r, ok)
			require.Equal(r, expect, status)
		})
	})

	var lastRecvError time.Time
	var lastRecvErrorMsg string

	testutil.RunStep(t, "response fails to apply locally", func(t *testing.T) {
		resp := &pbpeerstream.ReplicationMessage{
			Payload: &pbpeerstream.ReplicationMessage_Response_{
				Response: &pbpeerstream.ReplicationMessage_Response{
					ResourceURL: pbpeerstream.TypeURLExportedService,
					ResourceID:  "web",
					Nonce:       "24",

					// Unknown operation gets NACKed
					Operation: pbpeerstream.Operation_OPERATION_UNSPECIFIED,
				},
			},
		}
		lastRecvError = it.FutureNow(1)
		err := client.Send(resp)
		require.NoError(t, err)

		ack, err := client.Recv()
		require.NoError(t, err)

		expectNack := &pbpeerstream.ReplicationMessage{
			Payload: &pbpeerstream.ReplicationMessage_Request_{
				Request: &pbpeerstream.ReplicationMessage_Request{
					ResourceURL:   pbpeerstream.TypeURLExportedService,
					ResponseNonce: "24",
					Error: &pbstatus.Status{
						Code:    int32(code.Code_INVALID_ARGUMENT),
						Message: `unsupported operation: "OPERATION_UNSPECIFIED"`,
					},
				},
			},
		}
		prototest.AssertDeepEqual(t, expectNack, ack)

		lastRecvErrorMsg = `unsupported operation: "OPERATION_UNSPECIFIED"`

		api := structs.NewServiceName("api", nil)

		expect := Status{
			Connected:               true,
			LastAck:                 lastSendAck,
			LastNack:                lastNack,
			LastNackMessage:         lastNackMsg,
			LastRecvResourceSuccess: lastRecvResourceSuccess,
			LastRecvError:           lastRecvError,
			LastRecvErrorMessage:    lastRecvErrorMsg,
			ImportedServices: map[string]struct{}{
				api.String(): {},
			},
		}

		retry.Run(t, func(r *retry.R) {
			status, ok := srv.StreamStatus(testPeerID)
			require.True(r, ok)
			require.Equal(r, expect, status)
		})
	})

	var lastRecvHeartbeat time.Time
	testutil.RunStep(t, "receives heartbeat", func(t *testing.T) {
		resp := &pbpeerstream.ReplicationMessage{
			Payload: &pbpeerstream.ReplicationMessage_Heartbeat_{
				Heartbeat: &pbpeerstream.ReplicationMessage_Heartbeat{},
			},
		}
		lastRecvHeartbeat = it.FutureNow(1)
		err := client.Send(resp)
		require.NoError(t, err)
		api := structs.NewServiceName("api", nil)

		expect := Status{
			Connected:               true,
			LastAck:                 lastSendAck,
			LastNack:                lastNack,
			LastNackMessage:         lastNackMsg,
			LastRecvResourceSuccess: lastRecvResourceSuccess,
			LastRecvError:           lastRecvError,
			LastRecvErrorMessage:    lastRecvErrorMsg,
			LastRecvHeartbeat:       lastRecvHeartbeat,
			ImportedServices: map[string]struct{}{
				api.String(): {},
			},
		}

		retry.Run(t, func(r *retry.R) {
			status, ok := srv.StreamStatus(testPeerID)
			require.True(r, ok)
			require.Equal(r, expect, status)
		})
	})

	testutil.RunStep(t, "client disconnect marks stream as disconnected", func(t *testing.T) {
		lastRecvError = it.FutureNow(1)
		disconnectTime := it.FutureNow(2)
		lastRecvErrorMsg = "stream ended unexpectedly"

		client.Close()

		api := structs.NewServiceName("api", nil)

		expect := Status{
			Connected:               false,
			DisconnectErrorMessage:  lastRecvErrorMsg,
			LastAck:                 lastSendAck,
			LastNack:                lastNack,
			LastNackMessage:         lastNackMsg,
			DisconnectTime:          disconnectTime,
			LastRecvResourceSuccess: lastRecvResourceSuccess,
			LastRecvError:           lastRecvError,
			LastRecvErrorMessage:    lastRecvErrorMsg,
			LastRecvHeartbeat:       lastRecvHeartbeat,
			ImportedServices: map[string]struct{}{
				api.String(): {},
			},
		}

		retry.Run(t, func(r *retry.R) {
			status, ok := srv.StreamStatus(testPeerID)
			require.True(r, ok)
			require.Equal(r, expect, status)
		})
	})
}

func TestStreamResources_Server_ServiceUpdates(t *testing.T) {
	srv, store := newTestServer(t, nil)

	// Create a peering
	var lastIdx uint64 = 1
	p := writePeeringToBeDialed(t, store, lastIdx, "my-peering")
	require.Empty(t, p.PeerID, "should be empty if being dialed")

	// Set the initial roots and CA configuration.
	_, _ = writeInitialRootsAndCA(t, store)

	client := makeClient(t, srv, p.ID)

	// Register a service that is not yet exported
	mysql := &structs.CheckServiceNode{
		Node:    &structs.Node{Node: "foo", Address: "10.0.0.1"},
		Service: &structs.NodeService{ID: "mysql-1", Service: "mysql", Port: 5000},
	}

	lastIdx++
	require.NoError(t, store.EnsureNode(lastIdx, mysql.Node))

	lastIdx++
	require.NoError(t, store.EnsureService(lastIdx, "foo", mysql.Service))

	mongoSvcDefaults := &structs.ServiceConfigEntry{
		Kind:     structs.ServiceDefaults,
		Name:     "mongo",
		Protocol: "grpc",
	}
	require.NoError(t, mongoSvcDefaults.Normalize())
	require.NoError(t, mongoSvcDefaults.Validate())
	lastIdx++
	require.NoError(t, store.EnsureConfigEntry(lastIdx, mongoSvcDefaults))

	// NOTE: for this test we'll just live in a fantasy realm where we assume
	// that mongo understands gRPC
	var (
		mongoSN      = structs.NewServiceName("mongo", nil).String()
		mongoProxySN = structs.NewServiceName("mongo-sidecar-proxy", nil).String()
		mysqlSN      = structs.NewServiceName("mysql", nil).String()
		mysqlProxySN = structs.NewServiceName("mysql-sidecar-proxy", nil).String()
	)

	testutil.RunStep(t, "exporting mysql leads to an UPSERT event", func(t *testing.T) {
		entry := &structs.ExportedServicesConfigEntry{
			Name: "default",
			Services: []structs.ExportedService{
				{
					Name: "mysql",
					Consumers: []structs.ServiceConsumer{
						{PeerName: "my-peering"},
					},
				},
				{
					// Mongo does not get pushed because it does not have instances registered.
					Name: "mongo",
					Consumers: []structs.ServiceConsumer{
						{PeerName: "my-peering"},
					},
				},
			},
		}
		require.NoError(t, entry.Normalize())
		require.NoError(t, entry.Validate())
		lastIdx++
		require.NoError(t, store.EnsureConfigEntry(lastIdx, entry))

		expectReplEvents(t, client,
			func(t *testing.T, msg *pbpeerstream.ReplicationMessage) {
				require.Equal(t, pbpeerstream.TypeURLPeeringTrustBundle, msg.GetResponse().ResourceURL)
				// Roots tested in TestStreamResources_Server_CARootUpdates
			},
			func(t *testing.T, msg *pbpeerstream.ReplicationMessage) {
				// no mongo instances exist
				require.Equal(t, pbpeerstream.TypeURLExportedService, msg.GetResponse().ResourceURL)
				require.Equal(t, mongoSN, msg.GetResponse().ResourceID)
				require.Equal(t, pbpeerstream.Operation_OPERATION_DELETE, msg.GetResponse().Operation)
				require.Nil(t, msg.GetResponse().Resource)
			},
			func(t *testing.T, msg *pbpeerstream.ReplicationMessage) {
				// proxies can't export because no mesh gateway exists yet
				require.Equal(t, pbpeerstream.TypeURLExportedService, msg.GetResponse().ResourceURL)
				require.Equal(t, mongoProxySN, msg.GetResponse().ResourceID)
				require.Equal(t, pbpeerstream.Operation_OPERATION_DELETE, msg.GetResponse().Operation)
				require.Nil(t, msg.GetResponse().Resource)
			},
			func(t *testing.T, msg *pbpeerstream.ReplicationMessage) {
				require.Equal(t, pbpeerstream.TypeURLExportedService, msg.GetResponse().ResourceURL)
				require.Equal(t, mysqlSN, msg.GetResponse().ResourceID)
				require.Equal(t, pbpeerstream.Operation_OPERATION_UPSERT, msg.GetResponse().Operation)

				var nodes pbpeerstream.ExportedService
				require.NoError(t, msg.GetResponse().Resource.UnmarshalTo(&nodes))
				require.Len(t, nodes.Nodes, 1)
			},
			func(t *testing.T, msg *pbpeerstream.ReplicationMessage) {
				// proxies can't export because no mesh gateway exists yet
				require.Equal(t, pbpeerstream.TypeURLExportedService, msg.GetResponse().ResourceURL)
				require.Equal(t, mysqlProxySN, msg.GetResponse().ResourceID)
				require.Equal(t, pbpeerstream.Operation_OPERATION_DELETE, msg.GetResponse().Operation)
				require.Nil(t, msg.GetResponse().Resource)
			},
		)
	})

	testutil.RunStep(t, "register mesh gateway to send proxy updates", func(t *testing.T) {
		gateway := &structs.CheckServiceNode{Node: &structs.Node{Node: "mgw", Address: "10.1.1.1"},
			Service: &structs.NodeService{ID: "gateway-1", Kind: structs.ServiceKindMeshGateway, Service: "gateway", Port: 8443},
			// TODO: checks
		}

		lastIdx++
		require.NoError(t, store.EnsureNode(lastIdx, gateway.Node))

		lastIdx++
		require.NoError(t, store.EnsureService(lastIdx, "mgw", gateway.Service))

		expectReplEvents(t, client,
			func(t *testing.T, msg *pbpeerstream.ReplicationMessage) {
				require.Equal(t, pbpeerstream.TypeURLExportedService, msg.GetResponse().ResourceURL)
				require.Equal(t, mongoProxySN, msg.GetResponse().ResourceID)
				require.Equal(t, pbpeerstream.Operation_OPERATION_UPSERT, msg.GetResponse().Operation)

				var nodes pbpeerstream.ExportedService
				require.NoError(t, msg.GetResponse().Resource.UnmarshalTo(&nodes))
				require.Len(t, nodes.Nodes, 1)

				pm := nodes.Nodes[0].Service.Connect.PeerMeta
				require.Equal(t, "grpc", pm.Protocol)
				spiffeIDs := []string{
					"spiffe://11111111-2222-3333-4444-555555555555.consul/ns/default/dc/dc1/svc/mongo",
					"spiffe://11111111-2222-3333-4444-555555555555.consul/gateway/mesh/dc/dc1",
				}
				require.Equal(t, spiffeIDs, pm.SpiffeID)
			},
			func(t *testing.T, msg *pbpeerstream.ReplicationMessage) {
				require.Equal(t, pbpeerstream.TypeURLExportedService, msg.GetResponse().ResourceURL)
				require.Equal(t, mysqlProxySN, msg.GetResponse().ResourceID)
				require.Equal(t, pbpeerstream.Operation_OPERATION_UPSERT, msg.GetResponse().Operation)

				var nodes pbpeerstream.ExportedService
				require.NoError(t, msg.GetResponse().Resource.UnmarshalTo(&nodes))
				require.Len(t, nodes.Nodes, 1)

				pm := nodes.Nodes[0].Service.Connect.PeerMeta
				require.Equal(t, "tcp", pm.Protocol)
				spiffeIDs := []string{
					"spiffe://11111111-2222-3333-4444-555555555555.consul/ns/default/dc/dc1/svc/mysql",
					"spiffe://11111111-2222-3333-4444-555555555555.consul/gateway/mesh/dc/dc1",
				}
				require.Equal(t, spiffeIDs, pm.SpiffeID)
			},
		)
	})

	mongo := &structs.CheckServiceNode{
		Node:    &structs.Node{Node: "zip", Address: "10.0.0.3"},
		Service: &structs.NodeService{ID: "mongo-1", Service: "mongo", Port: 5000},
	}

	testutil.RunStep(t, "registering mongo instance leads to an UPSERT event", func(t *testing.T) {
		lastIdx++
		require.NoError(t, store.EnsureNode(lastIdx, mongo.Node))

		lastIdx++
		require.NoError(t, store.EnsureService(lastIdx, "zip", mongo.Service))

		retry.Run(t, func(r *retry.R) {
			msg, err := client.RecvWithTimeout(100 * time.Millisecond)
			require.NoError(r, err)
			require.Equal(r, pbpeerstream.Operation_OPERATION_UPSERT, msg.GetResponse().Operation)
			require.Equal(r, mongo.Service.CompoundServiceName().String(), msg.GetResponse().ResourceID)

			var nodes pbpeerstream.ExportedService
			require.NoError(t, msg.GetResponse().Resource.UnmarshalTo(&nodes))
			require.Len(r, nodes.Nodes, 1)
		})
	})

	testutil.RunStep(t, "un-exporting mysql leads to a DELETE event for mysql", func(t *testing.T) {
		entry := &structs.ExportedServicesConfigEntry{
			Name: "default",
			Services: []structs.ExportedService{
				{
					Name: "mongo",
					Consumers: []structs.ServiceConsumer{
						{
							PeerName: "my-peering",
						},
					},
				},
			},
		}
		require.NoError(t, entry.Normalize())
		require.NoError(t, entry.Validate())
		lastIdx++
		err := store.EnsureConfigEntry(lastIdx, entry)
		require.NoError(t, err)

		retry.Run(t, func(r *retry.R) {
			msg, err := client.RecvWithTimeout(100 * time.Millisecond)
			require.NoError(r, err)
			require.Equal(r, pbpeerstream.Operation_OPERATION_DELETE, msg.GetResponse().Operation)
			require.Equal(r, mysql.Service.CompoundServiceName().String(), msg.GetResponse().ResourceID)
			require.Nil(r, msg.GetResponse().Resource)
		})
	})

	testutil.RunStep(t, "deleting the config entry leads to a DELETE event for mongo", func(t *testing.T) {
		lastIdx++
		err := store.DeleteConfigEntry(lastIdx, structs.ExportedServices, "default", nil)
		require.NoError(t, err)

		retry.Run(t, func(r *retry.R) {
			msg, err := client.RecvWithTimeout(100 * time.Millisecond)
			require.NoError(r, err)
			require.Equal(r, pbpeerstream.Operation_OPERATION_DELETE, msg.GetResponse().Operation)
			require.Equal(r, mongo.Service.CompoundServiceName().String(), msg.GetResponse().ResourceID)
			require.Nil(r, msg.GetResponse().Resource)
		})
	})
}

func TestStreamResources_Server_CARootUpdates(t *testing.T) {
	srv, store := newTestServer(t, nil)

	// Create a peering
	var lastIdx uint64 = 1
	p := writePeeringToBeDialed(t, store, lastIdx, "my-peering")
	require.Empty(t, p.PeerID, "should be empty if being dialed")

	// Set the initial roots and CA configuration.
	clusterID, rootA := writeInitialRootsAndCA(t, store)

	client := makeClient(t, srv, p.ID)

	testutil.RunStep(t, "initial CA Roots replication", func(t *testing.T) {
		expectReplEvents(t, client,
			func(t *testing.T, msg *pbpeerstream.ReplicationMessage) {
				require.Equal(t, pbpeerstream.TypeURLPeeringTrustBundle, msg.GetResponse().ResourceURL)
				require.Equal(t, "roots", msg.GetResponse().ResourceID)
				require.Equal(t, pbpeerstream.Operation_OPERATION_UPSERT, msg.GetResponse().Operation)

				var trustBundle pbpeering.PeeringTrustBundle
				require.NoError(t, msg.GetResponse().Resource.UnmarshalTo(&trustBundle))

				require.ElementsMatch(t, []string{rootA.RootCert}, trustBundle.RootPEMs)
				expect := connect.SpiffeIDSigningForCluster(clusterID).Host()
				require.Equal(t, expect, trustBundle.TrustDomain)
			},
		)
	})

	testutil.RunStep(t, "CA root rotation sends upsert event", func(t *testing.T) {
		// get max index for CAS operation
		cidx, _, err := store.CARoots(nil)
		require.NoError(t, err)

		rootB := connect.TestCA(t, nil)
		rootC := connect.TestCA(t, nil)
		rootC.Active = false // there can only be one active root
		lastIdx++
		set, err := store.CARootSetCAS(lastIdx, cidx, []*structs.CARoot{rootB, rootC})
		require.True(t, set)
		require.NoError(t, err)

		expectReplEvents(t, client,
			func(t *testing.T, msg *pbpeerstream.ReplicationMessage) {
				require.Equal(t, pbpeerstream.TypeURLPeeringTrustBundle, msg.GetResponse().ResourceURL)
				require.Equal(t, "roots", msg.GetResponse().ResourceID)
				require.Equal(t, pbpeerstream.Operation_OPERATION_UPSERT, msg.GetResponse().Operation)

				var trustBundle pbpeering.PeeringTrustBundle
				require.NoError(t, msg.GetResponse().Resource.UnmarshalTo(&trustBundle))

				require.ElementsMatch(t, []string{rootB.RootCert, rootC.RootCert}, trustBundle.RootPEMs)
				expect := connect.SpiffeIDSigningForCluster(clusterID).Host()
				require.Equal(t, expect, trustBundle.TrustDomain)
			},
		)
	})
}

// Test that when the client doesn't send a heartbeat in time, the stream is disconnected.
func TestStreamResources_Server_DisconnectsOnHeartbeatTimeout(t *testing.T) {
	it := incrementalTime{
		base: time.Date(2000, time.January, 1, 0, 0, 0, 0, time.UTC),
	}

	srv, store := newTestServer(t, func(c *Config) {
<<<<<<< HEAD
		c.Tracker.SetClock(it.Now)
		c.IncomingHeartbeatTimeout = 50 * time.Millisecond // may need to be tuned higher to reduce flakes
=======
		c.incomingHeartbeatTimeout = 5 * time.Millisecond
>>>>>>> 70bb6a2a
	})
	srv.Tracker.setClock(it.Now)

	p := writePeeringToBeDialed(t, store, 1, "my-peer")
	require.Empty(t, p.PeerID, "should be empty if being dialed")

	// Set the initial roots and CA configuration.
	_, _ = writeInitialRootsAndCA(t, store)

	client := makeClient(t, srv, testPeerID)

	// TODO(peering): test fails if we don't drain the stream with this call because the
	// server gets blocked sending the termination message. Figure out a way to let
	// messages queue and filter replication messages.
	receiveRoots, err := client.Recv()
	require.NoError(t, err)
	require.NotNil(t, receiveRoots.GetResponse())
	require.Equal(t, pbpeerstream.TypeURLPeeringTrustBundle, receiveRoots.GetResponse().ResourceURL)

	testutil.RunStep(t, "new stream gets tracked", func(t *testing.T) {
		retry.Run(t, func(r *retry.R) {
			status, ok := srv.StreamStatus(testPeerID)
			require.True(r, ok)
			require.True(r, status.Connected)
		})
	})

	testutil.RunStep(t, "stream is disconnected due to heartbeat timeout", func(t *testing.T) {
		disconnectTime := it.FutureNow(1)
		retry.Run(t, func(r *retry.R) {
			status, ok := srv.StreamStatus(testPeerID)
			require.True(r, ok)
			require.False(r, status.Connected)
			require.Equal(r, "heartbeat timeout", status.DisconnectErrorMessage)
			require.Equal(r, disconnectTime, status.DisconnectTime)
		})
	})
}

// Test that the server sends heartbeats at the expected interval.
func TestStreamResources_Server_SendsHeartbeats(t *testing.T) {
	it := incrementalTime{
		base: time.Date(2000, time.January, 1, 0, 0, 0, 0, time.UTC),
	}
	outgoingHeartbeatInterval := 5 * time.Millisecond

	srv, store := newTestServer(t, func(c *Config) {
		c.outgoingHeartbeatInterval = outgoingHeartbeatInterval
	})
	srv.Tracker.setClock(it.Now)

	p := writePeeringToBeDialed(t, store, 1, "my-peer")
	require.Empty(t, p.PeerID, "should be empty if being dialed")

	// Set the initial roots and CA configuration.
	_, _ = writeInitialRootsAndCA(t, store)

	client := makeClient(t, srv, testPeerID)

	// TODO(peering): test fails if we don't drain the stream with this call because the
	// server gets blocked sending the termination message. Figure out a way to let
	// messages queue and filter replication messages.
	receiveRoots, err := client.Recv()
	require.NoError(t, err)
	require.NotNil(t, receiveRoots.GetResponse())
	require.Equal(t, pbpeerstream.TypeURLPeeringTrustBundle, receiveRoots.GetResponse().ResourceURL)

	testutil.RunStep(t, "new stream gets tracked", func(t *testing.T) {
		retry.Run(t, func(r *retry.R) {
			status, ok := srv.StreamStatus(testPeerID)
			require.True(r, ok)
			require.True(r, status.Connected)
		})
	})

	testutil.RunStep(t, "sends first heartbeat", func(t *testing.T) {
		retry.RunWith(&retry.Timer{
			Timeout: outgoingHeartbeatInterval * 2,
			Wait:    outgoingHeartbeatInterval / 2,
		}, t, func(r *retry.R) {
			heartbeat, err := client.Recv()
			require.NoError(t, err)
			require.NotNil(t, heartbeat.GetHeartbeat())
		})
	})

	testutil.RunStep(t, "sends second heartbeat", func(t *testing.T) {
		retry.RunWith(&retry.Timer{
			Timeout: outgoingHeartbeatInterval * 2,
			Wait:    outgoingHeartbeatInterval / 2,
		}, t, func(r *retry.R) {
			heartbeat, err := client.Recv()
			require.NoError(t, err)
			require.NotNil(t, heartbeat.GetHeartbeat())
		})
	})
}

// Test that as long as the server receives heartbeats it keeps the connection open.
func TestStreamResources_Server_KeepsConnectionOpenWithHeartbeat(t *testing.T) {
	it := incrementalTime{
		base: time.Date(2000, time.January, 1, 0, 0, 0, 0, time.UTC),
	}
	incomingHeartbeatTimeout := 10 * time.Millisecond

	srv, store := newTestServer(t, func(c *Config) {
		c.incomingHeartbeatTimeout = incomingHeartbeatTimeout
	})
	srv.Tracker.setClock(it.Now)

	p := writePeeringToBeDialed(t, store, 1, "my-peer")
	require.Empty(t, p.PeerID, "should be empty if being dialed")

	// Set the initial roots and CA configuration.
	_, _ = writeInitialRootsAndCA(t, store)

	client := makeClient(t, srv, testPeerID)

	// TODO(peering): test fails if we don't drain the stream with this call because the
	// server gets blocked sending the termination message. Figure out a way to let
	// messages queue and filter replication messages.
	receiveRoots, err := client.Recv()
	require.NoError(t, err)
	require.NotNil(t, receiveRoots.GetResponse())
	require.Equal(t, pbpeerstream.TypeURLPeeringTrustBundle, receiveRoots.GetResponse().ResourceURL)

	testutil.RunStep(t, "new stream gets tracked", func(t *testing.T) {
		retry.Run(t, func(r *retry.R) {
			status, ok := srv.StreamStatus(testPeerID)
			require.True(r, ok)
			require.True(r, status.Connected)
		})
	})

	heartbeatMsg := &pbpeerstream.ReplicationMessage{
		Payload: &pbpeerstream.ReplicationMessage_Heartbeat_{
			Heartbeat: &pbpeerstream.ReplicationMessage_Heartbeat{}}}

	ctx, cancel := context.WithCancel(context.Background())
	defer cancel()
	// errCh is used to collect any send errors from within the goroutine.
	errCh := make(chan error)

	// Set up a goroutine to send the heartbeat every 1/2 of the timeout.
	go func() {
		// This is just a do while loop. We want to send the heartbeat right away to start
		// because the test setup above takes some time and we might be close to the heartbeat
		// timeout already.
		for {
			err := client.Send(heartbeatMsg)
			if err != nil {
				select {
				case errCh <- err:
				case <-ctx.Done():
				}
				return
			}
			select {
			case <-time.After(incomingHeartbeatTimeout / 2):
			case <-ctx.Done():
				close(errCh)
				return
			}
		}
	}()

	// Assert that the stream remains connected for 5 heartbeat timeouts.
	require.Never(t, func() bool {
		status, ok := srv.StreamStatus(testPeerID)
		if !ok {
			return true
		}
		return !status.Connected
	}, incomingHeartbeatTimeout*5, incomingHeartbeatTimeout)

	// Kill the heartbeat sending goroutine and check if it had any errors.
	cancel()
	err, ok := <-errCh
	if ok {
		require.NoError(t, err)
	}
}

// makeClient sets up a *MockClient with the initial subscription
// message handshake.
func makeClient(t *testing.T, srv *testServer, peerID string) *MockClient {
	t.Helper()

	client := NewMockClient(context.Background())

	errCh := make(chan error, 1)
	client.ErrCh = errCh

	go func() {
		// Pass errors from server handler into ErrCh so that they can be seen by the client on Recv().
		// This matches gRPC's behavior when an error is returned by a server.
		if err := srv.StreamResources(client.ReplicationStream); err != nil {
			errCh <- err
		}
	}()

	// Send the initial request
	require.NoError(t, client.Send(&pbpeerstream.ReplicationMessage{
		Payload: &pbpeerstream.ReplicationMessage_Open_{
			Open: &pbpeerstream.ReplicationMessage_Open{
				PeerID:         testPeerID,
				StreamSecretID: testPendingStreamSecretID,
			},
		},
	}))

	// Receive a services and roots subscription request pair from server
	receivedSub1, err := client.Recv()
	require.NoError(t, err)
	receivedSub2, err := client.Recv()
	require.NoError(t, err)
	receivedSub3, err := client.Recv()
	require.NoError(t, err)

	// This is required when the client subscribes to server address replication messages.
	// We assert for the handler to be called at least once but the data doesn't matter.
	srv.mockSnapshotHandler.expect("", 0, 0, nil)

	// Issue services, roots, and server address subscription to server.
	// Note that server address may not come as an initial message
	for _, resourceURL := range []string{
		pbpeerstream.TypeURLExportedService,
		pbpeerstream.TypeURLPeeringTrustBundle,
		pbpeerstream.TypeURLPeeringServerAddresses,
	} {
		init := &pbpeerstream.ReplicationMessage{
			Payload: &pbpeerstream.ReplicationMessage_Request_{
				Request: &pbpeerstream.ReplicationMessage_Request{
					PeerID:      peerID,
					ResourceURL: resourceURL,
				},
			},
		}
		require.NoError(t, client.Send(init))
	}

	expect := []*pbpeerstream.ReplicationMessage{
		{
			Payload: &pbpeerstream.ReplicationMessage_Request_{
				Request: &pbpeerstream.ReplicationMessage_Request{
					ResourceURL: pbpeerstream.TypeURLExportedService,
					// The PeerID field is only set for the messages coming FROM
					// the establishing side and are going to be empty from the
					// other side.
					PeerID: "",
				},
			},
		},
		{
			Payload: &pbpeerstream.ReplicationMessage_Request_{
				Request: &pbpeerstream.ReplicationMessage_Request{
					ResourceURL: pbpeerstream.TypeURLPeeringTrustBundle,
					// The PeerID field is only set for the messages coming FROM
					// the establishing side and are going to be empty from the
					// other side.
					PeerID: "",
				},
			},
		},
	}
	got := []*pbpeerstream.ReplicationMessage{
		receivedSub1,
		receivedSub2,
		receivedSub3,
	}
	prototest.AssertElementsMatch(t, expect, got)

	return client
}

type testStreamBackend struct {
	pub    state.EventPublisher
	store  *state.Store
	leader func() bool

	leaderAddrLock sync.Mutex
	leaderAddr     string
}

var _ Backend = (*testStreamBackend)(nil)

func (b *testStreamBackend) IsLeader() bool {
	if b.leader != nil {
		return b.leader()
	}
	return true
}

func (b *testStreamBackend) SetLeaderAddress(addr string) {
	b.leaderAddrLock.Lock()
	defer b.leaderAddrLock.Unlock()
	b.leaderAddr = addr
}

func (b *testStreamBackend) GetLeaderAddress() string {
	b.leaderAddrLock.Lock()
	defer b.leaderAddrLock.Unlock()
	return b.leaderAddr
}

func (b *testStreamBackend) Subscribe(req *stream.SubscribeRequest) (*stream.Subscription, error) {
	return b.pub.Subscribe(req)
}

func (b *testStreamBackend) PeeringTerminateByID(req *pbpeering.PeeringTerminateByIDRequest) error {
	panic("not implemented")
}

func (b *testStreamBackend) PeeringTrustBundleWrite(req *pbpeering.PeeringTrustBundleWriteRequest) error {
	panic("not implemented")
}

func (b *testStreamBackend) ValidateProposedPeeringSecret(id string) (bool, error) {
	return true, nil
}

func (b *testStreamBackend) PeeringSecretsWrite(req *pbpeering.SecretsWriteRequest) error {
	return b.store.PeeringSecretsWrite(1, req)
}

func (b *testStreamBackend) PeeringWrite(req *pbpeering.PeeringWriteRequest) error {
	return b.store.PeeringWrite(1, req)
}

// CatalogRegister mocks catalog registrations through Raft by copying the logic of FSM.applyRegister.
func (b *testStreamBackend) CatalogRegister(req *structs.RegisterRequest) error {
	return b.store.EnsureRegistration(1, req)
}

// CatalogDeregister mocks catalog de-registrations through Raft by copying the logic of FSM.applyDeregister.
func (b *testStreamBackend) CatalogDeregister(req *structs.DeregisterRequest) error {
	if req.ServiceID != "" {
		if err := b.store.DeleteService(1, req.Node, req.ServiceID, &req.EnterpriseMeta, req.PeerName); err != nil {
			return err
		}
	} else if req.CheckID != "" {
		if err := b.store.DeleteCheck(1, req.Node, req.CheckID, &req.EnterpriseMeta, req.PeerName); err != nil {
			return err
		}
	} else {
		if err := b.store.DeleteNode(1, req.Node, &req.EnterpriseMeta, req.PeerName); err != nil {
			return err
		}
	}
	return nil
}

func Test_makeServiceResponse_ExportedServicesCount(t *testing.T) {
	peerName := "billing"
	peerID := "1fabcd52-1d46-49b0-b1d8-71559aee47f5"

	srv, store := newTestServer(t, nil)
	require.NoError(t, store.PeeringWrite(31, &pbpeering.PeeringWriteRequest{
		Peering: &pbpeering.Peering{
			ID:   peerID,
			Name: peerName,
		},
	}))

	// connect the stream
	mst, err := srv.Tracker.Connected(peerID)
	require.NoError(t, err)

	testutil.RunStep(t, "simulate an update to export a service", func(t *testing.T) {
		update := cache.UpdateEvent{
			CorrelationID: subExportedService + "api",
			Result: &pbservice.IndexedCheckServiceNodes{
				Nodes: []*pbservice.CheckServiceNode{
					{
						Service: &pbservice.NodeService{
							ID:       "api-1",
							Service:  "api",
							PeerName: peerName,
						},
					},
				},
			}}
		_, err := makeServiceResponse(mst, update)
		require.NoError(t, err)

		require.Equal(t, 1, mst.GetExportedServicesCount())
	})

	testutil.RunStep(t, "simulate a delete for an exported service", func(t *testing.T) {
		update := cache.UpdateEvent{
			CorrelationID: subExportedService + "api",
			Result: &pbservice.IndexedCheckServiceNodes{
				Nodes: []*pbservice.CheckServiceNode{},
			}}
		_, err := makeServiceResponse(mst, update)
		require.NoError(t, err)

		require.Equal(t, 0, mst.GetExportedServicesCount())
	})
}

func Test_processResponse_Validation(t *testing.T) {
	peerName := "billing"
	peerID := "1fabcd52-1d46-49b0-b1d8-71559aee47f5"

	type testCase struct {
		name    string
		in      *pbpeerstream.ReplicationMessage_Response
		expect  *pbpeerstream.ReplicationMessage
		wantErr bool
	}

	srv, store := newTestServer(t, nil)
	require.NoError(t, store.PeeringWrite(31, &pbpeering.PeeringWriteRequest{
		Peering: &pbpeering.Peering{
			ID:   peerID,
			Name: peerName,
		},
	}))

	// connect the stream
	mst, err := srv.Tracker.Connected(peerID)
	require.NoError(t, err)

	run := func(t *testing.T, tc testCase) {
		reply, err := srv.processResponse(peerName, "", mst, tc.in)
		if tc.wantErr {
			require.Error(t, err)
		} else {
			require.NoError(t, err)
		}
		require.Equal(t, tc.expect, reply)
	}

	tt := []testCase{
		{
			name: "valid upsert",
			in: &pbpeerstream.ReplicationMessage_Response{
				ResourceURL: pbpeerstream.TypeURLExportedService,
				ResourceID:  "api",
				Nonce:       "1",
				Operation:   pbpeerstream.Operation_OPERATION_UPSERT,
				Resource:    makeAnyPB(t, &pbpeerstream.ExportedService{}),
			},
			expect: &pbpeerstream.ReplicationMessage{
				Payload: &pbpeerstream.ReplicationMessage_Request_{
					Request: &pbpeerstream.ReplicationMessage_Request{
						ResourceURL:   pbpeerstream.TypeURLExportedService,
						ResponseNonce: "1",
					},
				},
			},
			wantErr: false,
		},
		{
			name: "valid delete",
			in: &pbpeerstream.ReplicationMessage_Response{
				ResourceURL: pbpeerstream.TypeURLExportedService,
				ResourceID:  "api",
				Nonce:       "1",
				Operation:   pbpeerstream.Operation_OPERATION_DELETE,
			},
			expect: &pbpeerstream.ReplicationMessage{
				Payload: &pbpeerstream.ReplicationMessage_Request_{
					Request: &pbpeerstream.ReplicationMessage_Request{
						ResourceURL:   pbpeerstream.TypeURLExportedService,
						ResponseNonce: "1",
					},
				},
			},
			wantErr: false,
		},
		{
			name: "invalid resource url",
			in: &pbpeerstream.ReplicationMessage_Response{
				ResourceURL: "nomad.Job",
				Nonce:       "1",
				Operation:   pbpeerstream.Operation_OPERATION_UNSPECIFIED,
			},
			expect: &pbpeerstream.ReplicationMessage{
				Payload: &pbpeerstream.ReplicationMessage_Request_{
					Request: &pbpeerstream.ReplicationMessage_Request{
						ResourceURL:   "nomad.Job",
						ResponseNonce: "1",
						Error: &pbstatus.Status{
							Code:    int32(code.Code_INVALID_ARGUMENT),
							Message: `received response for unknown resource type "nomad.Job"`,
						},
					},
				},
			},
			wantErr: true,
		},
		{
			name: "unknown operation",
			in: &pbpeerstream.ReplicationMessage_Response{
				ResourceURL: pbpeerstream.TypeURLExportedService,
				Nonce:       "1",
				Operation:   pbpeerstream.Operation_OPERATION_UNSPECIFIED,
			},
			expect: &pbpeerstream.ReplicationMessage{
				Payload: &pbpeerstream.ReplicationMessage_Request_{
					Request: &pbpeerstream.ReplicationMessage_Request{
						ResourceURL:   pbpeerstream.TypeURLExportedService,
						ResponseNonce: "1",
						Error: &pbstatus.Status{
							Code:    int32(code.Code_INVALID_ARGUMENT),
							Message: `unsupported operation: "OPERATION_UNSPECIFIED"`,
						},
					},
				},
			},
			wantErr: true,
		},
		{
			name: "out of range operation",
			in: &pbpeerstream.ReplicationMessage_Response{
				ResourceURL: pbpeerstream.TypeURLExportedService,
				Nonce:       "1",
				Operation:   pbpeerstream.Operation(100000),
			},
			expect: &pbpeerstream.ReplicationMessage{
				Payload: &pbpeerstream.ReplicationMessage_Request_{
					Request: &pbpeerstream.ReplicationMessage_Request{
						ResourceURL:   pbpeerstream.TypeURLExportedService,
						ResponseNonce: "1",
						Error: &pbstatus.Status{
							Code:    int32(code.Code_INVALID_ARGUMENT),
							Message: `unsupported operation: 100000`,
						},
					},
				},
			},
			wantErr: true,
		},
	}
	for _, tc := range tt {
		t.Run(tc.name, func(t *testing.T) {
			run(t, tc)
		})
	}
}

// writePeeringToDialFrom creates a peering with the provided name and ensures
// the PeerID field is set for the ID of the remote peer.
func writePeeringToDialFrom(t *testing.T, store *state.Store, idx uint64, peerName string) *pbpeering.Peering {
	remotePeerID, err := uuid.GenerateUUID()
	require.NoError(t, err)
	return writeTestPeering(t, store, idx, peerName, remotePeerID)
}

// writePeeringToBeDialed creates a peering with the provided name and ensures
// the PeerID field is NOT set for the ID of the remote peer.
func writePeeringToBeDialed(t *testing.T, store *state.Store, idx uint64, peerName string) *pbpeering.Peering {
	return writeTestPeering(t, store, idx, peerName, "")
}

func writeTestPeering(t *testing.T, store *state.Store, idx uint64, peerName, remotePeerID string) *pbpeering.Peering {
	peering := pbpeering.Peering{
		ID:     testPeerID,
		Name:   peerName,
		PeerID: remotePeerID,
	}
	if remotePeerID != "" {
		peering.PeerServerAddresses = []string{"127.0.0.1:5300"}
	}

	require.NoError(t, store.PeeringWrite(idx, &pbpeering.PeeringWriteRequest{
		Peering: &peering,
		SecretsRequest: &pbpeering.SecretsWriteRequest{
			PeerID: testPeerID,
			// Simulate generating a stream secret by first generating a token then exchanging for a stream secret.
			Request: &pbpeering.SecretsWriteRequest_GenerateToken{
				GenerateToken: &pbpeering.SecretsWriteRequest_GenerateTokenRequest{
					EstablishmentSecret: testEstablishmentSecretID,
				},
			},
		},
	}))
	require.NoError(t, store.PeeringSecretsWrite(idx, &pbpeering.SecretsWriteRequest{
		PeerID: testPeerID,
		Request: &pbpeering.SecretsWriteRequest_ExchangeSecret{
			ExchangeSecret: &pbpeering.SecretsWriteRequest_ExchangeSecretRequest{
				EstablishmentSecret: testEstablishmentSecretID,
				PendingStreamSecret: testPendingStreamSecretID,
			},
		},
	}))

	_, p, err := store.PeeringRead(nil, state.Query{Value: peerName})
	require.NoError(t, err)

	return p
}

func writeInitialRootsAndCA(t *testing.T, store *state.Store) (string, *structs.CARoot) {
	const clusterID = connect.TestClusterID

	rootA := connect.TestCA(t, nil)
	_, err := store.CARootSetCAS(1, 0, structs.CARoots{rootA})
	require.NoError(t, err)

	err = store.CASetConfig(0, &structs.CAConfiguration{ClusterID: clusterID})
	require.NoError(t, err)

	return clusterID, rootA
}

func makeAnyPB(t *testing.T, pb newproto.Message) *anypb.Any {
	any, err := anypb.New(pb)
	require.NoError(t, err)
	return any
}

func expectReplEvents(t *testing.T, client *MockClient, checkFns ...func(t *testing.T, got *pbpeerstream.ReplicationMessage)) {
	t.Helper()

	num := len(checkFns)

	if num == 0 {
		// No updates should be received.
		msg, err := client.RecvWithTimeout(100 * time.Millisecond)
		if err == io.EOF && msg == nil {
			return
		} else if err != nil {
			t.Fatalf("received unexpected update error: %v", err)
		} else {
			t.Fatalf("received unexpected update: %+v", msg)
		}
	}

	const timeout = 10 * time.Second

	var out []*pbpeerstream.ReplicationMessage
	for len(out) < num {
		msg, err := client.RecvWithTimeout(timeout)
		if err == io.EOF && msg == nil {
			t.Fatalf("timed out with %d of %d events", len(out), num)
		}
		require.NoError(t, err)
		out = append(out, msg)
	}

	if msg, err := client.RecvWithTimeout(100 * time.Millisecond); err != io.EOF || msg != nil {
		t.Fatalf("expected only %d events but got more; prev %+v; next %+v", num, out, msg)
	}

	require.Len(t, out, num)

	sort.SliceStable(out, func(i, j int) bool {
		a, b := out[i], out[j]

		typeA := fmt.Sprintf("%T", a.GetPayload())
		typeB := fmt.Sprintf("%T", b.GetPayload())
		if typeA != typeB {
			return typeA < typeB
		}

		switch a.GetPayload().(type) {
		case *pbpeerstream.ReplicationMessage_Request_:
			reqA, reqB := a.GetRequest(), b.GetRequest()
			if reqA.ResourceURL != reqB.ResourceURL {
				return reqA.ResourceURL < reqB.ResourceURL
			}
			return reqA.ResponseNonce < reqB.ResponseNonce

		case *pbpeerstream.ReplicationMessage_Response_:
			respA, respB := a.GetResponse(), b.GetResponse()
			if respA.ResourceURL != respB.ResourceURL {
				return respA.ResourceURL < respB.ResourceURL
			}
			if respA.ResourceID != respB.ResourceID {
				return respA.ResourceID < respB.ResourceID
			}
			return respA.Nonce < respB.Nonce

		case *pbpeerstream.ReplicationMessage_Terminated_:
			return false

		default:
			panic("unknown type")
		}
	})

	for i := 0; i < num; i++ {
		checkFns[i](t, out[i])
	}
}

func Test_processResponse_handleUpsert_handleDelete(t *testing.T) {
	srv, store := newTestServer(t, func(c *Config) {
		backend := c.Backend.(*testStreamBackend)
		backend.leader = func() bool {
			return false
		}
	})

	type testCase struct {
		name                          string
		seed                          []*structs.RegisterRequest
		input                         *pbpeerstream.ExportedService
		expect                        map[string]structs.CheckServiceNodes
		expectedImportedServicesCount int
	}

	peerName := "billing"
	peerID := "1fabcd52-1d46-49b0-b1d8-71559aee47f5"
	remoteMeta := pbcommon.NewEnterpriseMetaFromStructs(*structs.DefaultEnterpriseMetaInPartition("billing-ap"))

	// "api" service is imported from the billing-ap partition, corresponding to the billing peer.
	// Locally it is stored to the default partition.
	defaultMeta := *acl.DefaultEnterpriseMeta()
	apiSN := structs.NewServiceName("api", &defaultMeta)

	// create a peering in the state store
	require.NoError(t, store.PeeringWrite(31, &pbpeering.PeeringWriteRequest{
		Peering: &pbpeering.Peering{
			ID:   peerID,
			Name: peerName,
		},
	}))

	// connect the stream
	mst, err := srv.Tracker.Connected(peerID)
	require.NoError(t, err)

	run := func(t *testing.T, tc testCase) {
		// Seed the local catalog with some data to reconcile against.
		// and increment the tracker's imported services count
		for _, reg := range tc.seed {
			require.NoError(t, srv.Backend.CatalogRegister(reg))

			mst.TrackImportedService(reg.Service.CompoundServiceName())
		}

		var op pbpeerstream.Operation
		if len(tc.input.Nodes) == 0 {
			op = pbpeerstream.Operation_OPERATION_DELETE
		} else {
			op = pbpeerstream.Operation_OPERATION_UPSERT
		}

		in := &pbpeerstream.ReplicationMessage_Response{
			ResourceURL: pbpeerstream.TypeURLExportedService,
			ResourceID:  apiSN.String(),
			Nonce:       "1",
			Operation:   op,
			Resource:    makeAnyPB(t, tc.input),
		}

		// Simulate an update arriving for billing/api.
		_, err = srv.processResponse(peerName, acl.DefaultPartitionName, mst, in)
		require.NoError(t, err)

		for svc, expect := range tc.expect {
			t.Run(svc, func(t *testing.T) {
				_, got, err := srv.GetStore().CheckServiceNodes(nil, svc, &defaultMeta, peerName)
				require.NoError(t, err)
				requireEqualInstances(t, expect, got)
			})
		}

		// assert the imported services count modifications
		require.Equal(t, tc.expectedImportedServicesCount, mst.GetImportedServicesCount())
	}

	tt := []testCase{
		{
			name: "upsert two service instances to the same node",
			input: &pbpeerstream.ExportedService{
				Nodes: []*pbservice.CheckServiceNode{
					{
						Node: &pbservice.Node{
							ID:        "af913374-68ea-41e5-82e8-6ffd3dffc461",
							Node:      "node-foo",
							Partition: remoteMeta.Partition,
							PeerName:  peerName,
						},
						Service: &pbservice.NodeService{
							ID:             "api-1",
							Service:        "api",
							EnterpriseMeta: remoteMeta,
							PeerName:       peerName,
						},
						Checks: []*pbservice.HealthCheck{
							{
								CheckID:        "node-foo-check",
								Node:           "node-foo",
								EnterpriseMeta: remoteMeta,
								PeerName:       peerName,
							},
							{
								CheckID:        "api-1-check",
								ServiceID:      "api-1",
								Node:           "node-foo",
								EnterpriseMeta: remoteMeta,
								PeerName:       peerName,
							},
						},
					},
					{
						Node: &pbservice.Node{
							ID:        "af913374-68ea-41e5-82e8-6ffd3dffc461",
							Node:      "node-foo",
							Partition: remoteMeta.Partition,
							PeerName:  peerName,
						},
						Service: &pbservice.NodeService{
							ID:             "api-2",
							Service:        "api",
							EnterpriseMeta: remoteMeta,
							PeerName:       peerName,
						},
						Checks: []*pbservice.HealthCheck{
							{
								CheckID:        "node-foo-check",
								Node:           "node-foo",
								EnterpriseMeta: remoteMeta,
								PeerName:       peerName,
							},
							{
								CheckID:        "api-2-check",
								ServiceID:      "api-2",
								Node:           "node-foo",
								EnterpriseMeta: remoteMeta,
								PeerName:       peerName,
							},
						},
					},
				},
			},
			expect: map[string]structs.CheckServiceNodes{
				"api": {
					{
						Node: &structs.Node{
							ID:   "af913374-68ea-41e5-82e8-6ffd3dffc461",
							Node: "node-foo",

							// The remote billing-ap partition is overwritten for all resources with the local default.
							Partition: defaultMeta.PartitionOrEmpty(),

							// The name of the peer "billing" is attached as well.
							PeerName: peerName,
						},
						Service: &structs.NodeService{
							ID:             "api-1",
							Service:        "api",
							EnterpriseMeta: defaultMeta,
							PeerName:       peerName,
						},
						Checks: []*structs.HealthCheck{
							{
								CheckID:        "node-foo-check",
								Node:           "node-foo",
								EnterpriseMeta: defaultMeta,
								PeerName:       peerName,
							},
							{
								CheckID:        "api-1-check",
								ServiceID:      "api-1",
								Node:           "node-foo",
								EnterpriseMeta: defaultMeta,
								PeerName:       peerName,
							},
						},
					},
					{
						Node: &structs.Node{
							ID:        "af913374-68ea-41e5-82e8-6ffd3dffc461",
							Node:      "node-foo",
							Partition: defaultMeta.PartitionOrEmpty(),
							PeerName:  peerName,
						},
						Service: &structs.NodeService{
							ID:             "api-2",
							Service:        "api",
							EnterpriseMeta: defaultMeta,
							PeerName:       peerName,
						},
						Checks: []*structs.HealthCheck{
							{
								CheckID:        "node-foo-check",
								Node:           "node-foo",
								EnterpriseMeta: defaultMeta,
								PeerName:       peerName,
							},
							{
								CheckID:        "api-2-check",
								ServiceID:      "api-2",
								Node:           "node-foo",
								EnterpriseMeta: defaultMeta,
								PeerName:       peerName,
							},
						},
					},
				},
			},
			expectedImportedServicesCount: 1,
		},
		{
			name: "upsert two service instances to different nodes",
			input: &pbpeerstream.ExportedService{
				Nodes: []*pbservice.CheckServiceNode{
					{
						Node: &pbservice.Node{
							ID:        "af913374-68ea-41e5-82e8-6ffd3dffc461",
							Node:      "node-foo",
							Partition: remoteMeta.Partition,
							PeerName:  peerName,
						},
						Service: &pbservice.NodeService{
							ID:             "api-1",
							Service:        "api",
							EnterpriseMeta: remoteMeta,
							PeerName:       peerName,
						},
						Checks: []*pbservice.HealthCheck{
							{
								CheckID:        "node-foo-check",
								Node:           "node-foo",
								EnterpriseMeta: remoteMeta,
								PeerName:       peerName,
							},
							{
								CheckID:        "api-1-check",
								ServiceID:      "api-1",
								Node:           "node-foo",
								EnterpriseMeta: remoteMeta,
								PeerName:       peerName,
							},
						},
					},
					{
						Node: &pbservice.Node{
							ID:        "c0f97de9-4e1b-4e80-a1c6-cd8725835ab2",
							Node:      "node-bar",
							Partition: remoteMeta.Partition,
							PeerName:  peerName,
						},
						Service: &pbservice.NodeService{
							ID:             "api-2",
							Service:        "api",
							EnterpriseMeta: remoteMeta,
							PeerName:       peerName,
						},
						Checks: []*pbservice.HealthCheck{
							{
								CheckID:        "node-bar-check",
								Node:           "node-bar",
								EnterpriseMeta: remoteMeta,
								PeerName:       peerName,
							},
							{
								CheckID:        "api-2-check",
								ServiceID:      "api-2",
								Node:           "node-bar",
								EnterpriseMeta: remoteMeta,
								PeerName:       peerName,
							},
						},
					},
				},
			},
			expect: map[string]structs.CheckServiceNodes{
				"api": {
					{
						Node: &structs.Node{
							ID:        "c0f97de9-4e1b-4e80-a1c6-cd8725835ab2",
							Node:      "node-bar",
							Partition: defaultMeta.PartitionOrEmpty(),
							PeerName:  peerName,
						},
						Service: &structs.NodeService{
							ID:             "api-2",
							Service:        "api",
							EnterpriseMeta: defaultMeta,
							PeerName:       peerName,
						},
						Checks: []*structs.HealthCheck{
							{
								CheckID:        "node-bar-check",
								Node:           "node-bar",
								EnterpriseMeta: defaultMeta,
								PeerName:       peerName,
							},
							{
								CheckID:        "api-2-check",
								ServiceID:      "api-2",
								Node:           "node-bar",
								EnterpriseMeta: defaultMeta,
								PeerName:       peerName,
							},
						},
					},
					{
						Node: &structs.Node{
							ID:   "af913374-68ea-41e5-82e8-6ffd3dffc461",
							Node: "node-foo",

							// The remote billing-ap partition is overwritten for all resources with the local default.
							Partition: defaultMeta.PartitionOrEmpty(),

							// The name of the peer "billing" is attached as well.
							PeerName: peerName,
						},
						Service: &structs.NodeService{
							ID:             "api-1",
							Service:        "api",
							EnterpriseMeta: defaultMeta,
							PeerName:       peerName,
						},
						Checks: []*structs.HealthCheck{
							{
								CheckID:        "node-foo-check",
								Node:           "node-foo",
								EnterpriseMeta: defaultMeta,
								PeerName:       peerName,
							},
							{
								CheckID:        "api-1-check",
								ServiceID:      "api-1",
								Node:           "node-foo",
								EnterpriseMeta: defaultMeta,
								PeerName:       peerName,
							},
						},
					},
				},
			},
			expectedImportedServicesCount: 1,
		},
		{
			name: "receiving a nil input leads to deleting data in the catalog",
			seed: []*structs.RegisterRequest{
				{
					ID:       types.NodeID("c0f97de9-4e1b-4e80-a1c6-cd8725835ab2"),
					Node:     "node-bar",
					PeerName: peerName,
					Service: &structs.NodeService{
						ID:             "api-2",
						Service:        "api",
						EnterpriseMeta: defaultMeta,
						PeerName:       peerName,
					},
					Checks: structs.HealthChecks{
						{
							Node:      "node-bar",
							ServiceID: "api-2",
							CheckID:   types.CheckID("api-2-check"),
							PeerName:  peerName,
						},
						{
							Node:     "node-bar",
							CheckID:  types.CheckID("node-bar-check"),
							PeerName: peerName,
						},
					},
				},
				{
					ID:       types.NodeID("af913374-68ea-41e5-82e8-6ffd3dffc461"),
					Node:     "node-foo",
					PeerName: peerName,
					Service: &structs.NodeService{
						ID:             "api-1",
						Service:        "api",
						EnterpriseMeta: defaultMeta,
						PeerName:       peerName,
					},
					Checks: structs.HealthChecks{
						{
							Node:      "node-foo",
							ServiceID: "api-1",
							CheckID:   types.CheckID("api-1-check"),
							PeerName:  peerName,
						},
						{
							Node:     "node-foo",
							CheckID:  types.CheckID("node-foo-check"),
							PeerName: peerName,
						},
					},
				},
			},
			input: &pbpeerstream.ExportedService{},
			expect: map[string]structs.CheckServiceNodes{
				"api": {},
			},
			expectedImportedServicesCount: 0,
		},
		{
			name: "deleting one service name from a node does not delete other service names",
			seed: []*structs.RegisterRequest{
				{
					ID:       types.NodeID("af913374-68ea-41e5-82e8-6ffd3dffc461"),
					Node:     "node-foo",
					PeerName: peerName,
					Service: &structs.NodeService{
						ID:             "redis-2",
						Service:        "redis",
						EnterpriseMeta: defaultMeta,
						PeerName:       peerName,
					},
					Checks: structs.HealthChecks{
						{
							Node:      "node-foo",
							ServiceID: "redis-2",
							CheckID:   types.CheckID("redis-2-check"),
							PeerName:  peerName,
						},
						{
							Node:     "node-foo",
							CheckID:  types.CheckID("node-foo-check"),
							PeerName: peerName,
						},
					},
				},
				{
					ID:       types.NodeID("af913374-68ea-41e5-82e8-6ffd3dffc461"),
					Node:     "node-foo",
					PeerName: peerName,
					Service: &structs.NodeService{
						ID:             "api-1",
						Service:        "api",
						EnterpriseMeta: defaultMeta,
						PeerName:       peerName,
					},
					Checks: structs.HealthChecks{
						{
							Node:      "node-foo",
							ServiceID: "api-1",
							CheckID:   types.CheckID("api-1-check"),
							PeerName:  peerName,
						},
						{
							Node:     "node-foo",
							CheckID:  types.CheckID("node-foo-check"),
							PeerName: peerName,
						},
					},
				},
			},
			// Nil input is for the "api" service.
			input: &pbpeerstream.ExportedService{},
			expect: map[string]structs.CheckServiceNodes{
				"api": {},
				// Existing redis service was not affected by deletion.
				"redis": {
					{
						Node: &structs.Node{
							ID:        "af913374-68ea-41e5-82e8-6ffd3dffc461",
							Node:      "node-foo",
							Partition: defaultMeta.PartitionOrEmpty(),
							PeerName:  peerName,
						},
						Service: &structs.NodeService{
							ID:             "redis-2",
							Service:        "redis",
							EnterpriseMeta: defaultMeta,
							PeerName:       peerName,
						},
						Checks: []*structs.HealthCheck{
							{
								CheckID:        "node-foo-check",
								Node:           "node-foo",
								EnterpriseMeta: defaultMeta,
								PeerName:       peerName,
							},
							{
								CheckID:        "redis-2-check",
								ServiceID:      "redis-2",
								Node:           "node-foo",
								EnterpriseMeta: defaultMeta,
								PeerName:       peerName,
							},
						},
					},
				},
			},
			expectedImportedServicesCount: 1,
		},
		{
			name: "service checks are cleaned up when not present in a response",
			seed: []*structs.RegisterRequest{
				{
					ID:       types.NodeID("af913374-68ea-41e5-82e8-6ffd3dffc461"),
					Node:     "node-foo",
					PeerName: peerName,
					Service: &structs.NodeService{
						ID:             "api-1",
						Service:        "api",
						EnterpriseMeta: defaultMeta,
						PeerName:       peerName,
					},
					Checks: structs.HealthChecks{
						{
							Node:      "node-foo",
							ServiceID: "api-1",
							CheckID:   types.CheckID("api-1-check"),
							PeerName:  peerName,
						},
						{
							Node:     "node-foo",
							CheckID:  types.CheckID("node-foo-check"),
							PeerName: peerName,
						},
					},
				},
			},
			input: &pbpeerstream.ExportedService{
				Nodes: []*pbservice.CheckServiceNode{
					{
						Node: &pbservice.Node{
							ID:        "af913374-68ea-41e5-82e8-6ffd3dffc461",
							Node:      "node-foo",
							Partition: remoteMeta.Partition,
							PeerName:  peerName,
						},
						Service: &pbservice.NodeService{
							ID:             "api-1",
							Service:        "api",
							EnterpriseMeta: remoteMeta,
							PeerName:       peerName,
						},
						Checks: []*pbservice.HealthCheck{
							// Service check was deleted
						},
					},
				},
			},
			expect: map[string]structs.CheckServiceNodes{
				// Service check should be gone
				"api": {
					{
						Node: &structs.Node{
							ID:        "af913374-68ea-41e5-82e8-6ffd3dffc461",
							Node:      "node-foo",
							Partition: defaultMeta.PartitionOrEmpty(),
							PeerName:  peerName,
						},
						Service: &structs.NodeService{
							ID:             "api-1",
							Service:        "api",
							EnterpriseMeta: defaultMeta,
							PeerName:       peerName,
						},
						Checks: []*structs.HealthCheck{},
					},
				},
			},
			expectedImportedServicesCount: 2,
		},
		{
			name: "node checks are cleaned up when not present in a response",
			seed: []*structs.RegisterRequest{
				{
					ID:       types.NodeID("af913374-68ea-41e5-82e8-6ffd3dffc461"),
					Node:     "node-foo",
					PeerName: peerName,
					Service: &structs.NodeService{
						ID:             "redis-2",
						Service:        "redis",
						EnterpriseMeta: defaultMeta,
						PeerName:       peerName,
					},
					Checks: structs.HealthChecks{
						{
							Node:      "node-foo",
							ServiceID: "redis-2",
							CheckID:   types.CheckID("redis-2-check"),
							PeerName:  peerName,
						},
						{
							Node:     "node-foo",
							CheckID:  types.CheckID("node-foo-check"),
							PeerName: peerName,
						},
					},
				},
				{
					ID:       types.NodeID("af913374-68ea-41e5-82e8-6ffd3dffc461"),
					Node:     "node-foo",
					PeerName: peerName,
					Service: &structs.NodeService{
						ID:             "api-1",
						Service:        "api",
						EnterpriseMeta: defaultMeta,
						PeerName:       peerName,
					},
					Checks: structs.HealthChecks{
						{
							Node:      "node-foo",
							ServiceID: "api-1",
							CheckID:   types.CheckID("api-1-check"),
							PeerName:  peerName,
						},
						{
							Node:     "node-foo",
							CheckID:  types.CheckID("node-foo-check"),
							PeerName: peerName,
						},
					},
				},
			},
			input: &pbpeerstream.ExportedService{
				Nodes: []*pbservice.CheckServiceNode{
					{
						Node: &pbservice.Node{
							ID:        "af913374-68ea-41e5-82e8-6ffd3dffc461",
							Node:      "node-foo",
							Partition: remoteMeta.Partition,
							PeerName:  peerName,
						},
						Service: &pbservice.NodeService{
							ID:             "api-1",
							Service:        "api",
							EnterpriseMeta: remoteMeta,
							PeerName:       peerName,
						},
						Checks: []*pbservice.HealthCheck{
							// Node check was deleted
							{
								CheckID:        "api-1-check",
								ServiceID:      "api-1",
								Node:           "node-foo",
								EnterpriseMeta: remoteMeta,
								PeerName:       peerName,
							},
						},
					},
				},
			},
			expect: map[string]structs.CheckServiceNodes{
				// Node check should be gone
				"api": {
					{
						Node: &structs.Node{
							ID:        "af913374-68ea-41e5-82e8-6ffd3dffc461",
							Node:      "node-foo",
							Partition: defaultMeta.PartitionOrEmpty(),
							PeerName:  peerName,
						},
						Service: &structs.NodeService{
							ID:             "api-1",
							Service:        "api",
							EnterpriseMeta: defaultMeta,
							PeerName:       peerName,
						},
						Checks: []*structs.HealthCheck{
							{
								CheckID:        "api-1-check",
								ServiceID:      "api-1",
								Node:           "node-foo",
								EnterpriseMeta: defaultMeta,
								PeerName:       peerName,
							},
						},
					},
				},
				"redis": {
					{
						Node: &structs.Node{
							ID:        "af913374-68ea-41e5-82e8-6ffd3dffc461",
							Node:      "node-foo",
							Partition: defaultMeta.PartitionOrEmpty(),
							PeerName:  peerName,
						},
						Service: &structs.NodeService{
							ID:             "redis-2",
							Service:        "redis",
							EnterpriseMeta: defaultMeta,
							PeerName:       peerName,
						},
						Checks: []*structs.HealthCheck{
							{
								CheckID:        "redis-2-check",
								ServiceID:      "redis-2",
								Node:           "node-foo",
								EnterpriseMeta: defaultMeta,
								PeerName:       peerName,
							},
						},
					},
				},
			},
			expectedImportedServicesCount: 2,
		},
		{
			name: "replacing a service instance on a node cleans up the old instance",
			seed: []*structs.RegisterRequest{
				{
					ID:       types.NodeID("af913374-68ea-41e5-82e8-6ffd3dffc461"),
					Node:     "node-foo",
					PeerName: peerName,
					Service: &structs.NodeService{
						ID:             "redis-2",
						Service:        "redis",
						EnterpriseMeta: defaultMeta,
						PeerName:       peerName,
					},
					Checks: structs.HealthChecks{
						{
							Node:      "node-foo",
							ServiceID: "redis-2",
							CheckID:   types.CheckID("redis-2-check"),
							PeerName:  peerName,
						},
						{
							Node:     "node-foo",
							CheckID:  types.CheckID("node-foo-check"),
							PeerName: peerName,
						},
					},
				},
				{
					ID:       types.NodeID("af913374-68ea-41e5-82e8-6ffd3dffc461"),
					Node:     "node-foo",
					PeerName: peerName,
					Service: &structs.NodeService{
						ID:             "api-1",
						Service:        "api",
						EnterpriseMeta: defaultMeta,
						PeerName:       peerName,
					},
					Checks: structs.HealthChecks{
						{
							Node:      "node-foo",
							ServiceID: "api-1",
							CheckID:   types.CheckID("api-1-check"),
							PeerName:  peerName,
						},
						{
							Node:     "node-foo",
							CheckID:  types.CheckID("node-foo-check"),
							PeerName: peerName,
						},
					},
				},
			},
			input: &pbpeerstream.ExportedService{
				Nodes: []*pbservice.CheckServiceNode{
					{
						Node: &pbservice.Node{
							ID:        "af913374-68ea-41e5-82e8-6ffd3dffc461",
							Node:      "node-foo",
							Partition: remoteMeta.Partition,
							PeerName:  peerName,
						},
						// New service ID and checks for the api service.
						Service: &pbservice.NodeService{
							ID:             "new-api-v2",
							Service:        "api",
							EnterpriseMeta: remoteMeta,
							PeerName:       peerName,
						},
						Checks: []*pbservice.HealthCheck{
							{
								Node:      "node-foo",
								ServiceID: "new-api-v2",
								CheckID:   "new-api-v2-check",
								PeerName:  peerName,
							},
							{
								Node:     "node-foo",
								CheckID:  "node-foo-check",
								PeerName: peerName,
							},
						},
					},
				},
			},
			expect: map[string]structs.CheckServiceNodes{
				"api": {
					{
						Node: &structs.Node{
							ID:        "af913374-68ea-41e5-82e8-6ffd3dffc461",
							Node:      "node-foo",
							Partition: defaultMeta.PartitionOrEmpty(),
							PeerName:  peerName,
						},
						Service: &structs.NodeService{
							ID:             "new-api-v2",
							Service:        "api",
							EnterpriseMeta: defaultMeta,
							PeerName:       peerName,
						},
						Checks: []*structs.HealthCheck{
							{
								Node:     "node-foo",
								CheckID:  "node-foo-check",
								PeerName: peerName,
							},
							{
								CheckID:        "new-api-v2-check",
								ServiceID:      "new-api-v2",
								Node:           "node-foo",
								EnterpriseMeta: defaultMeta,
								PeerName:       peerName,
							},
						},
					},
				},
				"redis": {
					{
						Node: &structs.Node{
							ID:        "af913374-68ea-41e5-82e8-6ffd3dffc461",
							Node:      "node-foo",
							Partition: defaultMeta.PartitionOrEmpty(),
							PeerName:  peerName,
						},
						Service: &structs.NodeService{
							ID:             "redis-2",
							Service:        "redis",
							EnterpriseMeta: defaultMeta,
							PeerName:       peerName,
						},
						Checks: []*structs.HealthCheck{
							{
								Node:     "node-foo",
								CheckID:  "node-foo-check",
								PeerName: peerName,
							},
							{
								CheckID:        "redis-2-check",
								ServiceID:      "redis-2",
								Node:           "node-foo",
								EnterpriseMeta: defaultMeta,
								PeerName:       peerName,
							},
						},
					},
				},
			},
			expectedImportedServicesCount: 2,
		},
	}

	for _, tc := range tt {
		t.Run(tc.name, func(t *testing.T) {
			run(t, tc)
		})
	}
}

// TestLogTraceProto tests that all PB trace log helpers redact the
// long-lived SecretStreamID.
// We ensure it gets redacted when logging a ReplicationMessage_Open or a ReplicationMessage.
// In the stream handler we only log the ReplicationMessage_Open, but testing both guards against
// a change in that behavior.
func TestLogTraceProto(t *testing.T) {
	type testCase struct {
		input proto.Message
	}

	tt := map[string]testCase{
		"replication message": {
			input: &pbpeerstream.ReplicationMessage{
				Payload: &pbpeerstream.ReplicationMessage_Open_{
					Open: &pbpeerstream.ReplicationMessage_Open{
						StreamSecretID: testPendingStreamSecretID,
					},
				},
			},
		},
		"open message": {
			input: &pbpeerstream.ReplicationMessage_Open{
				StreamSecretID: testPendingStreamSecretID,
			},
		},
	}
	for name, tc := range tt {
		t.Run(name, func(t *testing.T) {
			var b bytes.Buffer
			logger, err := logging.Setup(logging.Config{
				LogLevel: "TRACE",
			}, &b)
			require.NoError(t, err)

			logTraceRecv(logger, tc.input)
			logTraceSend(logger, tc.input)
			logTraceProto(logger, tc.input, false)

			body, err := io.ReadAll(&b)
			require.NoError(t, err)
			require.NotContains(t, string(body), testPendingStreamSecretID)
		})
	}
}

func requireEqualInstances(t *testing.T, expect, got structs.CheckServiceNodes) {
	t.Helper()

	require.Equal(t, len(expect), len(got), "got differing number of instances")

	for i := range expect {
		// Node equality
		require.Equal(t, expect[i].Node.ID, got[i].Node.ID, "node mismatch")
		require.Equal(t, expect[i].Node.Partition, got[i].Node.Partition, "partition mismatch")
		require.Equal(t, expect[i].Node.PeerName, got[i].Node.PeerName, "peer name mismatch")

		// Service equality
		require.Equal(t, expect[i].Service.ID, got[i].Service.ID, "service id mismatch")
		require.Equal(t, expect[i].Service.PeerName, got[i].Service.PeerName, "peer name mismatch")
		require.Equal(t, expect[i].Service.PartitionOrDefault(), got[i].Service.PartitionOrDefault(), "partition mismatch")

		// Check equality
		require.Equal(t, len(expect[i].Checks), len(got[i].Checks), "got differing number of check")

		for j := range expect[i].Checks {
			require.Equal(t, expect[i].Checks[j].CheckID, got[i].Checks[j].CheckID, "check id mismatch")
			require.Equal(t, expect[i].Checks[j].PeerName, got[i].Checks[j].PeerName, "peer name mismatch")
			require.Equal(t, expect[i].Checks[j].PartitionOrDefault(), got[i].Checks[j].PartitionOrDefault(), "partition mismatch")
		}
	}
}

type testServer struct {
	*Server

	// mockSnapshotHandler is solely used for handling autopilot events
	// which don't come from the state store.
	mockSnapshotHandler *mockSnapshotHandler
}

func newTestServer(t *testing.T, configFn func(c *Config)) (*testServer, *state.Store) {
	t.Helper()
	publisher := stream.NewEventPublisher(10 * time.Second)
	store, handler := newStateStore(t, publisher)

	ports := freeport.GetN(t, 1) // {grpc}

	cfg := Config{
		Backend: &testStreamBackend{
			store: store,
			pub:   publisher,
		},
		GetStore:       func() StateStore { return store },
		Logger:         testutil.Logger(t),
		Datacenter:     "dc1",
		ConnectEnabled: true,
		ForwardRPC:     noopForwardRPC,
	}
	if configFn != nil {
		configFn(&cfg)
	}

	grpcServer := grpc.NewServer()

	srv := NewServer(cfg)
	srv.Register(grpcServer)

	var (
		grpcPort = ports[0]
		grpcAddr = fmt.Sprintf("127.0.0.1:%d", grpcPort)
	)
	ln, err := net.Listen("tcp", grpcAddr)
	require.NoError(t, err)
	go func() {
		_ = grpcServer.Serve(ln)
	}()
	t.Cleanup(grpcServer.Stop)

	return &testServer{
		Server:              srv,
		mockSnapshotHandler: handler,
	}, store
}

func testUUID(t *testing.T) string {
	v, err := lib.GenerateUUID(nil)
	require.NoError(t, err)
	return v
}

func noopForwardRPC(structs.RPCInfo, func(*grpc.ClientConn) error) (bool, error) {
	return false, nil
}<|MERGE_RESOLUTION|>--- conflicted
+++ resolved
@@ -1130,12 +1130,7 @@
 	}
 
 	srv, store := newTestServer(t, func(c *Config) {
-<<<<<<< HEAD
-		c.Tracker.SetClock(it.Now)
-		c.IncomingHeartbeatTimeout = 50 * time.Millisecond // may need to be tuned higher to reduce flakes
-=======
-		c.incomingHeartbeatTimeout = 5 * time.Millisecond
->>>>>>> 70bb6a2a
+		c.incomingHeartbeatTimeout = 50 * time.Millisecond
 	})
 	srv.Tracker.setClock(it.Now)
 
