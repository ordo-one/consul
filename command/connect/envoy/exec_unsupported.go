--- conflicted
+++ resolved
@@ -1,9 +1,6 @@
 // Copyright (c) HashiCorp, Inc.
 // SPDX-License-Identifier: MPL-2.0
-<<<<<<< HEAD
-=======
 
->>>>>>> a39760ae
 //go:build !linux && !darwin && !windows
 // +build !linux,!darwin,!windows
 
