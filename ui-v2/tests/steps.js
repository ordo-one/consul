/* eslint no-console: "off" */
import yadda from './helpers/yadda';
<<<<<<< HEAD
import { currentURL, click, triggerKeyEvent, find } from '@ember/test-helpers';
=======
import { currentURL, click, triggerKeyEvent, fillIn, find } from '@ember/test-helpers';
>>>>>>> adaaa37e
import getDictionary from '@hashicorp/ember-cli-api-double/dictionary';
import pages from 'consul-ui/tests/pages';
import api from 'consul-ui/tests/helpers/api';

const create = function(number, name, value) {
  // don't return a promise here as
  // I don't need it to wait
  api.server.createList(name, number, value);
};
var currentPage;
export default function(assert) {
  return (
    yadda.localisation.English.library(
      getDictionary(function(model, cb) {
        switch (model) {
          case 'datacenter':
          case 'datacenters':
          case 'dcs':
            model = 'dc';
            break;
          case 'services':
            model = 'service';
            break;
          case 'nodes':
            model = 'node';
            break;
          case 'kvs':
            model = 'kv';
            break;
          case 'acls':
            model = 'acl';
            break;
<<<<<<< HEAD
          case 'sessions':
            model = 'session';
=======
          case 'intentions':
            model = 'intention';
>>>>>>> adaaa37e
            break;
        }
        cb(null, model);
      }, yadda)
    )
      // doubles
      .given(['$number $model model[s]?', '$number $model models'], function(number, model) {
        return create(number, model);
      })
      .given(['$number $model model[s]? with the value "$value"'], function(number, model, value) {
        return create(number, model, value);
      })
      .given(
        ['$number $model model[s]? from yaml\n$yaml', '$number $model model[s]? from json\n$json'],
        function(number, model, data) {
          return create(number, model, data);
        }
      )
      // TODO: Abstract this away from HTTP
      .given(['the url "$url" responds with a $status status'], function(url, status) {
        return api.server.respondWithStatus(url, parseInt(status));
      })
      // interactions
      .when('I visit the $name page', function(name) {
        currentPage = pages[name];
        return currentPage.visit();
      })
      .when('I visit the $name page for the "$id" $model', function(name, id, model) {
        currentPage = pages[name];
        return currentPage.visit({
          [model]: id,
        });
      })
      .when(
        ['I visit the $name page for yaml\n$yaml', 'I visit the $name page for json\n$json'],
        function(name, data) {
          currentPage = pages[name];
          // TODO: Consider putting an assertion here for testing the current url
          // do I absolutely definitely need that all the time?
          return pages[name].visit(data);
        }
      )
      .when('I click "$selector"', function(selector) {
        return click(selector);
      })
      .when('I click $prop on the $component', function(prop, component) {
        // Collection
        var obj;
        if (typeof currentPage[component].objectAt === 'function') {
          obj = currentPage[component].objectAt(0);
        } else {
          obj = currentPage[component];
        }
        const func = obj[prop].bind(obj);
        try {
          return func();
        } catch (e) {
          console.error(e);
          throw new Error(`The '${prop}' property on the '${component}' page object doesn't exist`);
        }
      })
      .when('I submit', function(selector) {
        return currentPage.submit();
      })
      .then('I fill in "$name" with "$value"', function(name, value) {
        return currentPage.fillIn(name, value);
      })
      .then(['I fill in with yaml\n$yaml', 'I fill in with json\n$json'], function(data) {
        return Object.keys(data).reduce(function(prev, item, i, arr) {
          return prev.fillIn(item, data[item]);
        }, currentPage);
      })
      .then(['I type "$text" into "$selector"'], function(text, selector) {
        return fillIn(selector, text);
      })
      .then(['I type with yaml\n$yaml'], function(data) {
        const keys = Object.keys(data);
        return keys
          .reduce(function(prev, item, i, arr) {
            return prev.fillIn(item, data[item]);
          }, currentPage)
          .then(function() {
            return Promise.all(
              keys.map(function(item) {
                return triggerKeyEvent(`[name="${item}"]`, 'keyup', 83); // TODO: This is 's', be more generic
              })
            );
          });
      })
      // debugging helpers
      .then('print the current url', function(url) {
        console.log(currentURL());
        return Promise.resolve();
      })
      .then('log the "$text"', function(text) {
        console.log(text);
        return Promise.resolve();
      })
      .then('pause for $milliseconds', function(milliseconds) {
        return new Promise(function(resolve) {
          setTimeout(resolve, milliseconds);
        });
      })
      // assertions
      .then('a $method request is made to "$url" with the body from yaml\n$yaml', function(
        method,
        url,
        data
      ) {
        const request = api.server.history[api.server.history.length - 2];
        assert.equal(
          request.method,
          method,
          `Expected the request method to be ${method}, was ${request.method}`
        );
        assert.equal(request.url, url, `Expected the request url to be ${url}, was ${request.url}`);
        const body = JSON.parse(request.requestBody);
        Object.keys(data).forEach(function(key, i, arr) {
          assert.equal(
            body[key],
            data[key],
            `Expected the payload to contain ${key} to equal ${body[key]}, ${key} was ${data[key]}`
          );
        });
      })
      // TODO: This one can replace the above one, it covers more use cases
      // also DRY it out a bit
      .then('a $method request is made to "$url" from yaml\n$yaml', function(method, url, yaml) {
        const request = api.server.history[api.server.history.length - 2];
        assert.equal(
          request.method,
          method,
          `Expected the request method to be ${method}, was ${request.method}`
        );
        assert.equal(request.url, url, `Expected the request url to be ${url}, was ${request.url}`);
        let data = yaml.body || {};
        const body = JSON.parse(request.requestBody);
        Object.keys(data).forEach(function(key, i, arr) {
          assert.equal(
            body[key],
            data[key],
            `Expected the payload to contain ${key} to equal ${body[key]}, ${key} was ${data[key]}`
          );
        });
        data = yaml.headers || {};
        const headers = request.requestHeaders;
        Object.keys(data).forEach(function(key, i, arr) {
          assert.equal(
            headers[key],
            data[key],
            `Expected the payload to contain ${key} to equal ${headers[key]}, ${key} was ${
              data[key]
            }`
          );
        });
      })
      .then('a $method request is made to "$url" with the body "$body"', function(
        method,
        url,
        data
      ) {
        const request = api.server.history[api.server.history.length - 2];
        assert.equal(
          request.method,
          method,
          `Expected the request method to be ${method}, was ${request.method}`
        );
        assert.equal(request.url, url, `Expected the request url to be ${url}, was ${request.url}`);
        const body = request.requestBody;
        assert.equal(
          body,
          data,
          `Expected the request body to be ${body}, was ${request.requestBody}`
        );
      })
      .then('a $method request is made to "$url"', function(method, url) {
        const request = api.server.history[api.server.history.length - 2];
        assert.equal(
          request.method,
          method,
          `Expected the request method to be ${method}, was ${request.method}`
        );
        assert.equal(request.url, url, `Expected the request url to be ${url}, was ${request.url}`);
      })
      .then('the url should be $url', function(url) {
        // TODO: nice! $url should be wrapped in ""
        if (url === "''") {
          url = '';
        }
        const current = currentURL() || '';
        assert.equal(current, url, `Expected the url to be ${url} was ${current}`);
      })
      .then(['I see $num $model', 'I see $num $model model', 'I see $num $model models'], function(
        num,
        model
      ) {
        const len = currentPage[`${model}s`].filter(function(item) {
          return item.isVisible;
        }).length;

        assert.equal(len, num, `Expected ${num} ${model}s, saw ${len}`);
      })
      .then(['I see $num $model model with the $property "$value"'], function(
        num,
        model,
        property,
        value
      ) {
        const len = currentPage[`${model}s`].filter(function(item) {
          return item.isVisible && item[property] == value;
        }).length;
        assert.equal(
          len,
          num,
          `Expected ${num} ${model}s with ${property} set to "${value}", saw ${len}`
        );
      })
      // TODO: Make this accept a 'contains' word so you can search for text containing also
      .then('I have settings like yaml\n$yaml', function(data) {
        // TODO: Inject this
        const settings = window.localStorage;
        Object.keys(data).forEach(function(prop) {
          const actual = settings.getItem(prop);
          const expected = data[prop];
          assert.strictEqual(actual, expected, `Expected settings to be ${expected} was ${actual}`);
        });
      })
      .then('I see $property on the $component like yaml\n$yaml', function(
        property,
        component,
        yaml
      ) {
        const _component = currentPage[component];
        const iterator = new Array(_component.length).fill(true);
        // this will catch if we get aren't managing to select a component
        assert.ok(iterator.length > 0);
        iterator.forEach(function(item, i, arr) {
          const actual = _component.objectAt(i)[property];
          // anything coming from the DOM is going to be text/strings
          // if the yaml has numbers, cast them to strings
          // TODO: This would get problematic for deeper objects
          // will have to look to do this recursively
          const expected = typeof yaml[i] === 'number' ? yaml[i].toString() : yaml[i];

          assert.deepEqual(
            actual,
            expected,
            `Expected to see ${property} on ${component}[${i}] as ${JSON.stringify(
              expected
            )}, was ${JSON.stringify(actual)}`
          );
        });
      })
      .then(['I see $property on the $component'], function(property, component) {
        // TODO: Time to work on repetition
        // Collection
        var obj;
        if (typeof currentPage[component].objectAt === 'function') {
          obj = currentPage[component].objectAt(0);
        } else {
          obj = currentPage[component];
        }
        let _component;
        if (typeof obj === 'function') {
          const func = obj[property].bind(obj);
          try {
            _component = func();
          } catch (e) {
            console.error(e);
            throw new Error(
              `The '${property}' property on the '${component}' page object doesn't exist`
            );
          }
        } else {
          _component = obj;
        }
        assert.ok(_component[property], `Expected to see ${property} on ${component}`);
      })
      .then(["I don't see $property on the $component"], function(property, component) {
        // Collection
        var obj;
        if (typeof currentPage[component].objectAt === 'function') {
          obj = currentPage[component].objectAt(0);
        } else {
          obj = currentPage[component];
        }
        const func = obj[property].bind(obj);
        assert.throws(
          function() {
            func();
          },
          function(e) {
            return e.toString().indexOf('Element not found') !== -1;
          },
          `Expected to not see ${property} on ${component}`
        );
      })
      .then(['I see $property'], function(property, component) {
        assert.ok(currentPage[property], `Expected to see ${property}`);
      })
<<<<<<< HEAD
      .then(['I see the text "$text" in "$selector"'], function(text, selector) {
        assert.ok(
          find(selector).textContent.indexOf(text) !== -1,
          `Expected to see "${text}" in "${selector}"`
        );
      })
      // TODO: Think of better language
      // TODO: These should be mergeable
      .then(['"$selector" has the "$class" class'], function(selector, cls) {
        // because `find` doesn't work, guessing its sandboxed to ember's container
        assert.ok(document.querySelector(selector).classList.contains(cls));
      })
      .then(['"$selector" doesn\'t have the "$class" class'], function(selector, cls) {
        assert.ok(!document.querySelector(selector).classList.contains(cls));
      })
=======
      .then(['I see "$text" in "$selector"'], function(text, selector) {
        assert.ok(
          find(selector).textContent.indexOf(text) !== -1,
          `Expected to see ${text} in ${selector}`
        );
      })
>>>>>>> adaaa37e
      .then('ok', function() {
        assert.ok(true);
      })
  );
}<|MERGE_RESOLUTION|>--- conflicted
+++ resolved
@@ -1,10 +1,6 @@
 /* eslint no-console: "off" */
 import yadda from './helpers/yadda';
-<<<<<<< HEAD
-import { currentURL, click, triggerKeyEvent, find } from '@ember/test-helpers';
-=======
 import { currentURL, click, triggerKeyEvent, fillIn, find } from '@ember/test-helpers';
->>>>>>> adaaa37e
 import getDictionary from '@hashicorp/ember-cli-api-double/dictionary';
 import pages from 'consul-ui/tests/pages';
 import api from 'consul-ui/tests/helpers/api';
@@ -37,13 +33,11 @@
           case 'acls':
             model = 'acl';
             break;
-<<<<<<< HEAD
           case 'sessions':
             model = 'session';
-=======
+            break;
           case 'intentions':
             model = 'intention';
->>>>>>> adaaa37e
             break;
         }
         cb(null, model);
@@ -344,7 +338,6 @@
       .then(['I see $property'], function(property, component) {
         assert.ok(currentPage[property], `Expected to see ${property}`);
       })
-<<<<<<< HEAD
       .then(['I see the text "$text" in "$selector"'], function(text, selector) {
         assert.ok(
           find(selector).textContent.indexOf(text) !== -1,
@@ -360,14 +353,6 @@
       .then(['"$selector" doesn\'t have the "$class" class'], function(selector, cls) {
         assert.ok(!document.querySelector(selector).classList.contains(cls));
       })
-=======
-      .then(['I see "$text" in "$selector"'], function(text, selector) {
-        assert.ok(
-          find(selector).textContent.indexOf(text) !== -1,
-          `Expected to see ${text} in ${selector}`
-        );
-      })
->>>>>>> adaaa37e
       .then('ok', function() {
         assert.ok(true);
       })
