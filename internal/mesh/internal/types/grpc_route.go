--- conflicted
+++ resolved
@@ -30,17 +30,11 @@
 
 func RegisterGRPCRoute(r resource.Registry) {
 	r.Register(resource.Registration{
-<<<<<<< HEAD
-		Type:     GRPCRouteV1Alpha1Type,
-		Proto:    &pbmesh.GRPCRoute{},
-		Validate: nil,
-		Scope:    resource.ScopeNamespace,
-=======
 		Type:  GRPCRouteV1Alpha1Type,
 		Proto: &pbmesh.GRPCRoute{},
 		// TODO(rb): normalize parent/backend ref tenancies in a Mutate hook
 		Validate: ValidateGRPCRoute,
->>>>>>> 2225bf05
+		Scope:    resource.ScopeNamespace,
 	})
 }
 
