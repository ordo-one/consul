--- conflicted
+++ resolved
@@ -287,7 +287,6 @@
 	return b
 }
 
-<<<<<<< HEAD
 const NullRouteClusterName = "null_route_cluster"
 
 func (b *Builder) addNullRouteCluster() *Builder {
@@ -331,31 +330,6 @@
 	}
 
 	return b.NewRouterBuilder(router)
-=======
-// buildExplicitDestination creates listeners, routers, clusters, and endpointRefs for an explicit destination
-// and adds them to the proxyState.
-func (b *Builder) buildExplicitDestination(destination *intermediate.Destination) *Builder {
-	serviceRef := destination.Explicit.DestinationRef
-	sni := DestinationSNI(serviceRef, b.localDatacenter, b.trustDomain)
-	portInfo := newServicePortInfo(destination.ServiceEndpoints.Endpoints)
-
-	return b.addExplicitOutboundListener(destination.Explicit).
-		addEndpointsRefs(sni, destination.ServiceEndpoints.Resource.Id, portInfo).
-		addRouters(portInfo, destination, serviceRef, sni, b.localDatacenter, false).
-		addClusters(portInfo, destination, sni)
-}
-
-// buildImplicitDestination creates listeners, routers, clusters, and endpointRefs for an implicit destination
-// and adds them to the proxyState.
-func (b *Builder) buildImplicitDestination(destination *intermediate.Destination) *Builder {
-	serviceRef := resource.Reference(destination.ServiceEndpoints.Resource.Owner, "")
-	sni := DestinationSNI(serviceRef, b.localDatacenter, b.trustDomain)
-	portInfo := newServicePortInfo(destination.ServiceEndpoints.Endpoints)
-
-	return b.addEndpointsRefs(sni, destination.ServiceEndpoints.Resource.Id, portInfo).
-		addRouters(portInfo, destination, serviceRef, sni, b.localDatacenter, true).
-		addClusters(portInfo, destination, sni)
->>>>>>> 52f97035
 }
 
 func (b *ListenerBuilder) addL4RouterForSplit(
@@ -562,29 +536,18 @@
 	return b
 }
 
-<<<<<<< HEAD
 func (b *Builder) addRoute(listenerName string, route *pbproxystate.Route) *Builder {
 	b.proxyStateTemplate.ProxyState.Routes[listenerName] = route
 	return b
 }
 
 // addEndpointsRef creates and add an endpointRef for each serviceEndpoint for a destination and
-=======
-// addEndpointsRefs creates and add an endpointRef for each serviceEndpoint for a destination and
->>>>>>> 52f97035
 // adds it to the proxyStateTemplate so it will be processed later during reconciliation by
 // the XDS controller.
-func (b *Builder) addEndpointsRefs(sni string, serviceEndpointsID *pbresource.ID, portInfo *servicePortInfo) *Builder {
-	for portName, port := range portInfo.servicePorts {
-		if port.GetProtocol() != pbcatalog.Protocol_PROTOCOL_TCP {
-			//only implementing L4 at the moment
-		} else {
-			clusterName := fmt.Sprintf("%s.%s", portName, sni)
-			b.proxyStateTemplate.RequiredEndpoints[clusterName] = &pbproxystate.EndpointRef{
-				Id:   serviceEndpointsID,
-				Port: portInfo.meshPortName,
-			}
-		}
+func (b *Builder) addEndpointsRef(clusterName string, serviceEndpointsID *pbresource.ID, destinationPort string) *Builder {
+	b.proxyStateTemplate.RequiredEndpoints[clusterName] = &pbproxystate.EndpointRef{
+		Id:   serviceEndpointsID,
+		Port: destinationPort,
 	}
 	return b
 }
