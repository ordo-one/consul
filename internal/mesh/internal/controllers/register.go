--- conflicted
+++ resolved
@@ -16,7 +16,7 @@
 
 type Dependencies struct {
 	TrustBundleFetcher xds.TrustBundleFetcher
-<<<<<<< HEAD
+	ProxyUpdater       xds.ProxyUpdater
 	TrustDomainFetcher sidecarproxy.TrustDomainFetcher
 	LocalDatacenter    string
 }
@@ -24,8 +24,7 @@
 func Register(mgr *controller.Manager, deps Dependencies) {
 	{
 		mapper := bimapper.New(types.ProxyStateTemplateType, catalog.ServiceEndpointsType)
-		// TODO: Pass in a "real" updater once proxy tracker work has completed.
-		mgr.Register(xds.Controller(mapper, nil, deps.TrustBundleFetcher))
+		mgr.Register(xds.Controller(mapper, deps.ProxyUpdater, deps.TrustBundleFetcher))
 	}
 	{
 		destinationsCache := sidecarproxycache.NewDestinationsCache()
@@ -36,12 +35,4 @@
 			sidecarproxy.Controller(destinationsCache, proxyCfgCache, m, deps.TrustDomainFetcher, deps.LocalDatacenter),
 		)
 	}
-=======
-	ProxyUpdater       xds.ProxyUpdater
-}
-
-func Register(mgr *controller.Manager, deps Dependencies) {
-	mapper := bimapper.New(types.ProxyStateTemplateType, catalog.ServiceEndpointsType)
-	mgr.Register(xds.Controller(mapper, deps.ProxyUpdater, deps.TrustBundleFetcher))
->>>>>>> a17f4a0b
 }