---
layout: docs
page_title: Helm Chart Reference
description: >-
  The Helm Chart allows you to schedule Kubernetes clusters with injected Consul sidecars by defining custom values in a YAML configuration. Find stanza hierarchy, the parameters you can set, and their default values in this k8s reference guide.
---

# Helm Chart Reference

The chart is highly customizable using
[Helm configuration values](https://helm.sh/docs/intro/using_helm/#customizing-the-chart-before-installing).
Each value has a reasonable default tuned for an optimal getting started experience
with Consul.

<!-- DO NOT EDIT. The docs below are generated automatically. To change, edit
                  the consul-helm repo's values.yaml file -->
<!-- codegen: start -->

## Top-Level Stanzas

Use these links to navigate to a particular top-level stanza.

- [`global`](#h-global)
- [`server`](#h-server)
- [`externalServers`](#h-externalservers)
- [`client`](#h-client)
- [`dns`](#h-dns)
- [`ui`](#h-ui)
- [`syncCatalog`](#h-synccatalog)
- [`connectInject`](#h-connectinject)
- [`meshGateway`](#h-meshgateway)
- [`ingressGateways`](#h-ingressgateways)
- [`terminatingGateways`](#h-terminatinggateways)
- [`apiGateway`](#h-apigateway)
- [`webhookCertManager`](#h-webhookcertmanager)
- [`prometheus`](#h-prometheus)
- [`tests`](#h-tests)

## All Values

### global ((#h-global))

- `global` ((#v-global)) - Holds values that affect multiple components of the chart.

  - `enabled` ((#v-global-enabled)) (`boolean: true`) - The main enabled/disabled setting. If true, servers,
    clients, Consul DNS and the Consul UI will be enabled. Each component can override
    this default via its component-specific "enabled" config. If false, no components
    will be installed by default and per-component opt-in is required, such as by
    setting `server.enabled` to true.

  - `logLevel` ((#v-global-loglevel)) (`string: info`) - The default log level to apply to all components which do not otherwise override this setting.
    It is recommended to generally not set this below "info" unless actively debugging due to logging verbosity.
    One of "debug", "info", "warn", or "error".

  - `logJSON` ((#v-global-logjson)) (`boolean: false`) - Enable all component logs to be output in JSON format.

  - `name` ((#v-global-name)) (`string: null`) - Set the prefix used for all resources in the Helm chart. If not set,
    the prefix will be `<helm release name>-consul`.

  - `domain` ((#v-global-domain)) (`string: consul`) - The domain Consul will answer DNS queries for
    (see `-domain` (https://www.consul.io/docs/agent/config/cli-flags#_domain)) and the domain services synced from
    Consul into Kubernetes will have, e.g. `service-name.service.consul`.

  - `peering` ((#v-global-peering)) - Configures the Cluster Peering feature. Requires Consul v1.14+ and Consul-K8s v1.0.0+.

    - `enabled` ((#v-global-peering-enabled)) (`boolean: false`) - If true, the Helm chart enables Cluster Peering for the cluster. This option enables peering controllers and
      allows use of the PeeringAcceptor and PeeringDialer CRDs for establishing service mesh peerings.

  - `adminPartitions` ((#v-global-adminpartitions)) - <EnterpriseAlert inline /> Enabling `adminPartitions` allows creation of Admin Partitions in Kubernetes clusters.
    It additionally indicates that you are running Consul Enterprise v1.11+ with a valid Consul Enterprise
    license. Admin partitions enables deploying services across partitions, while sharing
    a set of Consul servers.

    - `enabled` ((#v-global-adminpartitions-enabled)) (`boolean: false`) - If true, the Helm chart will enable Admin Partitions for the cluster. The clients in the server cluster
      must be installed in the default partition. Creation of Admin Partitions is only supported during installation.
      Admin Partitions cannot be installed via a Helm upgrade operation. Only Helm installs are supported.

    - `name` ((#v-global-adminpartitions-name)) (`string: default`) - The name of the Admin Partition. The partition name cannot be modified once the partition has been installed.
      Changing the partition name would require an un-install and a re-install with the updated name.
      Must be "default" in the server cluster ie the Kubernetes cluster that the Consul server pods are deployed onto.

  - `image` ((#v-global-image)) (`string: hashicorp/consul:<latest version>`) - The name (and tag) of the Consul Docker image for clients and servers.
    This can be overridden per component. This should be pinned to a specific
    version tag, otherwise you may inadvertently upgrade your Consul version.

    Examples:

    ```yaml
    # Consul 1.10.0
    image: "consul:1.10.0"
    # Consul Enterprise 1.10.0
    image: "hashicorp/consul-enterprise:1.10.0-ent"
    ```

  - `imagePullSecrets` ((#v-global-imagepullsecrets)) (`array<map>`) - Array of objects containing image pull secret names that will be applied to each service account.
    This can be used to reference image pull secrets if using a custom consul or consul-k8s-control-plane Docker image.
    See https://kubernetes.io/docs/concepts/containers/images/#using-a-private-registry for reference.

    Example:

    ```yaml
    imagePullSecrets:
      - name: pull-secret-name
      - name: pull-secret-name-2
    ```

  - `imageK8S` ((#v-global-imagek8s)) (`string: hashicorp/consul-k8s-control-plane:<latest version>`) - The name (and tag) of the consul-k8s-control-plane Docker
    image that is used for functionality such as catalog sync.
    This can be overridden per component.

  - `datacenter` ((#v-global-datacenter)) (`string: dc1`) - The name of the datacenter that the agents should
    register as. This can't be changed once the Consul cluster is up and running
    since Consul doesn't support an automatic way to change this value currently:
    https://github.com/hashicorp/consul/issues/1858.

  - `enablePodSecurityPolicies` ((#v-global-enablepodsecuritypolicies)) (`boolean: false`) - Controls whether pod security policies are created for the Consul components
    created by this chart. See https://kubernetes.io/docs/concepts/policy/pod-security-policy/.

  - `secretsBackend` ((#v-global-secretsbackend)) - secretsBackend is used to configure Vault as the secrets backend for the Consul on Kubernetes installation.
    The Vault cluster needs to have the Kubernetes Auth Method, KV2 and PKI secrets engines enabled
    and have necessary secrets, policies and roles created prior to installing Consul.
    See https://www.consul.io/docs/k8s/installation/vault for full instructions.

    The Vault cluster _must_ not have the Consul cluster installed by this Helm chart as its storage backend
    as that would cause a circular dependency.
    Vault can have Consul as its storage backend as long as that Consul cluster is not running on this Kubernetes cluster
    and is being managed separately from this Helm installation.

    Note: When using Vault KV2 secrets engines the "data" field is implicitly required for Vault API calls,
    secretName should be in the form of  "vault-kv2-mount-path/data/secret-name".
    secretKey should be in the form of "key".

    - `vault` ((#v-global-secretsbackend-vault))

      - `enabled` ((#v-global-secretsbackend-vault-enabled)) (`boolean: false`) - Enabling the Vault secrets backend will replace Kubernetes secrets with referenced Vault secrets.

      - `consulServerRole` ((#v-global-secretsbackend-vault-consulserverrole)) (`string: ""`) - The Vault role for the Consul server.
        The role must be connected to the Consul server's service account.
        The role must also have a policy with read capabilities for the following secrets:
        - gossip encryption key defined by the `global.gossipEncryption.secretName` value
        - certificate issue path defined by the `server.serverCert.secretName` value
        - CA certificate defined by the `global.tls.caCert.secretName` value
        - replication token defined by the `global.acls.replicationToken.secretName` value if `global.federation.enabled` is `true`
        To discover the service account name of the Consul server, run
        ```shell-session
        $ helm template --show-only templates/server-serviceaccount.yaml <release-name> hashicorp/consul
        ```
        and check the name of `metadata.name`.

      - `consulClientRole` ((#v-global-secretsbackend-vault-consulclientrole)) (`string: ""`) - The Vault role for the Consul client.
        The role must be connected to the Consul client's service account.
        The role must also have a policy with read capabilities for the gossip encryption
        key defined by the `global.gossipEncryption.secretName` value.
        To discover the service account name of the Consul client, run
        ```shell-session
        $ helm template --show-only templates/client-serviceaccount.yaml <release-name> hashicorp/consul
        ```
        and check the name of `metadata.name`.

      - `manageSystemACLsRole` ((#v-global-secretsbackend-vault-managesystemaclsrole)) (`string: ""`) - A Vault role for the Consul `server-acl-init` job, which manages setting ACLs so that clients and components can obtain ACL tokens.
        The role must be connected to the `server-acl-init` job's service account.
        The role must also have a policy with read and write capabilities for the bootstrap, replication or partition tokens
        To discover the service account name of the `server-acl-init` job, run
        ```shell-session
        $ helm template --show-only templates/server-acl-init-serviceaccount.yaml \
          --set global.acls.manageSystemACLs=true <release-name> hashicorp/consul
        ```
        and check the name of `metadata.name`.

      - `adminPartitionsRole` ((#v-global-secretsbackend-vault-adminpartitionsrole)) (`string: ""`) - <EnterpriseAlert inline /> A Vault role that allows the Consul `partition-init` job to read a Vault secret for the partition ACL token.
         The `partition-init` job bootstraps Admin Partitions on Consul servers.
        .
        This role must be bound the `partition-init` job's service account.
        To discover the service account name of the `partition-init` job, run with Helm values for the client cluster:
        ```shell-session
        $ helm template --show-only templates/partition-init-serviceaccount.yaml -f client-cluster-values.yaml <release-name> hashicorp/consul
        ```
        and check the name of `metadata.name`.

      - `controllerRole` ((#v-global-secretsbackend-vault-controllerrole)) (`string: ""`) - The Vault role to read Consul controller's webhook's
        CA and issue a certificate and private key.
        A Vault policy must be created which grants issue capabilities to
        `global.secretsBackend.vault.controller.tlsCert.secretName`.

      - `connectInjectRole` ((#v-global-secretsbackend-vault-connectinjectrole)) (`string: ""`) - The Vault role to read Consul connect-injector webhook's CA
        and issue a certificate and private key.
        A Vault policy must be created which grants issue capabilities to
        `global.secretsBackend.vault.connectInject.tlsCert.secretName`.

      - `consulCARole` ((#v-global-secretsbackend-vault-consulcarole)) (`string: ""`) - The Vault role for all Consul components to read the Consul's server's CA Certificate (unauthenticated).
        The role should be connected to the service accounts of all Consul components, or alternatively `*` since it
        will be used only against the `pki/cert/ca` endpoint which is unauthenticated. A policy must be created which grants
        read capabilities to `global.tls.caCert.secretName`, which is usually `pki/cert/ca`.

      - `agentAnnotations` ((#v-global-secretsbackend-vault-agentannotations)) (`string: null`) - This value defines additional annotations for
        Vault agent on any pods where it'll be running.
        This should be formatted as a multi-line string.

        ```yaml
        annotations: |
          "sample/annotation1": "foo"
          "sample/annotation2": "bar"
        ```

      - `ca` ((#v-global-secretsbackend-vault-ca)) - Configuration for Vault server CA certificate. This certificate will be mounted
        to any pod where Vault agent needs to run.

        - `secretName` ((#v-global-secretsbackend-vault-ca-secretname)) (`string: ""`) - The name of the Kubernetes or Vault secret that holds the Vault CA certificate.
          A Kubernetes secret must be in the same namespace that Consul is installed into.

        - `secretKey` ((#v-global-secretsbackend-vault-ca-secretkey)) (`string: ""`) - The key within the Kubernetes or Vault secret that holds the Vault CA certificate.

      - `connectCA` ((#v-global-secretsbackend-vault-connectca)) - Configuration for the Vault Connect CA provider.
        The provider will be configured to use the Vault Kubernetes auth method
        and therefore requires the role provided by `global.secretsBackend.vault.consulServerRole`
        to have permissions to the root and intermediate PKI paths.
        Please see https://www.consul.io/docs/connect/ca/vault#vault-acl-policies
        for information on how to configure the Vault policies.

        - `address` ((#v-global-secretsbackend-vault-connectca-address)) (`string: ""`) - The address of the Vault server.

        - `authMethodPath` ((#v-global-secretsbackend-vault-connectca-authmethodpath)) (`string: kubernetes`) - The mount path of the Kubernetes auth method in Vault.

        - `rootPKIPath` ((#v-global-secretsbackend-vault-connectca-rootpkipath)) (`string: ""`) - The path to a PKI secrets engine for the root certificate.
          For more details, please refer to [Vault Connect CA configuration](https://www.consul.io/docs/connect/ca/vault#rootpkipath).

        - `intermediatePKIPath` ((#v-global-secretsbackend-vault-connectca-intermediatepkipath)) (`string: ""`) - The path to a PKI secrets engine for the generated intermediate certificate.
          For more details, please refer to [Vault Connect CA configuration](https://www.consul.io/docs/connect/ca/vault#intermediatepkipath).

        - `additionalConfig` ((#v-global-secretsbackend-vault-connectca-additionalconfig)) (`string: {}`) - Additional Connect CA configuration in JSON format.
          Please refer to [Vault Connect CA configuration](https://www.consul.io/docs/connect/ca/vault#configuration)
          for all configuration options available for that provider.

          Example:

          ```yaml
          additionalConfig: |
            {
              "connect": [{
                "ca_config": [{
                     "namespace": "my-vault-ns",
                     "leaf_cert_ttl": "36h"
                  }]
              }]
            }
          ```

      - `controller` ((#v-global-secretsbackend-vault-controller))

<<<<<<< HEAD
        - `tlsCert` ((#v-global-secretsbackend-vault-controller-tlscert)) - Configuration to the Vault Secret that Kubernetes will use on
=======
        - `tlsCert` ((#v-global-secretsbackend-vault-controller-tlscert)) - Configuration to the Vault Secret that Kubernetes uses on
>>>>>>> feaa330c
          Kubernetes CRD creation, deletion, and update, to get TLS certificates
          used issued from vault to send webhooks to the controller.

          - `secretName` ((#v-global-secretsbackend-vault-controller-tlscert-secretname)) (`string: null`) - The Vault secret path that issues TLS certificates for controller
            webhooks.

        - `caCert` ((#v-global-secretsbackend-vault-controller-cacert)) - Configuration to the Vault Secret that Kubernetes uses on
          Kubernetes CRD creation, deletion, and update, to get CA certificates
          used issued from vault to send webhooks to the controller.

          - `secretName` ((#v-global-secretsbackend-vault-controller-cacert-secretname)) (`string: null`) - The Vault secret path that contains the CA certificate for controller
            webhooks.

      - `connectInject` ((#v-global-secretsbackend-vault-connectinject))

<<<<<<< HEAD
        - `caCert` ((#v-global-secretsbackend-vault-connectinject-cacert)) - Configuration to the Vault Secret that Kubernetes will use on
=======
        - `caCert` ((#v-global-secretsbackend-vault-connectinject-cacert)) - Configuration to the Vault Secret that Kubernetes uses on
>>>>>>> feaa330c
          Kubernetes pod creation, deletion, and update, to get CA certificates
          used issued from vault to send webhooks to the ConnectInject.

          - `secretName` ((#v-global-secretsbackend-vault-connectinject-cacert-secretname)) (`string: null`) - The Vault secret path that contains the CA certificate for
            Connect Inject webhooks.

<<<<<<< HEAD
        - `tlsCert` ((#v-global-secretsbackend-vault-connectinject-tlscert)) - Configuration to the Vault Secret that Kubernetes will use on
=======
        - `tlsCert` ((#v-global-secretsbackend-vault-connectinject-tlscert)) - Configuration to the Vault Secret that Kubernetes uses on
>>>>>>> feaa330c
          Kubernetes pod creation, deletion, and update, to get TLS certificates
          used issued from vault to send webhooks to the ConnectInject.

          - `secretName` ((#v-global-secretsbackend-vault-connectinject-tlscert-secretname)) (`string: null`) - The Vault secret path that issues TLS certificates for connect
            inject webhooks.

  - `gossipEncryption` ((#v-global-gossipencryption)) - Configures Consul's gossip encryption key.
    (see `-encrypt` (https://www.consul.io/docs/agent/config/cli-flags#_encrypt)).
    By default, gossip encryption is not enabled. The gossip encryption key may be set automatically or manually.
    The recommended method is to automatically generate the key.
    To automatically generate and set a gossip encryption key, set autoGenerate to true.
    Values for secretName and secretKey should not be set if autoGenerate is true.
    To manually generate a gossip encryption key, set secretName and secretKey and use Consul to generate
    a key, saving this as a Kubernetes secret or Vault secret path and key.
    If `global.secretsBackend.vault.enabled=true`, be sure to add the "data" component of the secretName path as required by
    the Vault KV-2 secrets engine [see example].

    ```shell-session
    $ kubectl create secret generic consul-gossip-encryption-key --from-literal=key=$(consul keygen)
    ```

    Vault CLI Example:
    ```shell-session
    $ vault kv put consul/secrets/gossip key=$(consul keygen)
    ```
    `gossipEncryption.secretName="consul/data/secrets/gossip"`
    `gossipEncryption.secretKey="key"`

    - `autoGenerate` ((#v-global-gossipencryption-autogenerate)) (`boolean: false`) - Automatically generate a gossip encryption key and save it to a Kubernetes or Vault secret.

    - `secretName` ((#v-global-gossipencryption-secretname)) (`string: ""`) - The name of the Kubernetes secret or Vault secret path that holds the gossip
      encryption key. A Kubernetes secret must be in the same namespace that Consul is installed into.

    - `secretKey` ((#v-global-gossipencryption-secretkey)) (`string: ""`) - The key within the Kubernetes secret or Vault secret key that holds the gossip
      encryption key.

  - `recursors` ((#v-global-recursors)) (`array<string>: []`) - A list of addresses of upstream DNS servers that are used to recursively resolve DNS queries.
    These values are given as `-recursor` flags to Consul servers and clients.
    See https://www.consul.io/docs/agent/config/cli-flags#_recursor for more details.
    If this is an empty array (the default), then Consul DNS will only resolve queries for the Consul top level domain (by default `.consul`).

  - `tls` ((#v-global-tls)) - Enables TLS (https://learn.hashicorp.com/tutorials/consul/tls-encryption-secure)
    across the cluster to verify authenticity of the Consul servers and clients.
    Requires Consul v1.4.1+.

    - `enabled` ((#v-global-tls-enabled)) (`boolean: false`) - If true, the Helm chart will enable TLS for Consul
      servers and clients and all consul-k8s-control-plane components, as well as generate certificate
      authority (optional) and server and client certificates.
      This setting is required for [Cluster Peering](/docs/connect/cluster-peering/k8s).

    - `enableAutoEncrypt` ((#v-global-tls-enableautoencrypt)) (`boolean: false`) - If true, turns on the auto-encrypt feature on clients and servers.
      It also switches consul-k8s-control-plane components to retrieve the CA from the servers
      via the API. Requires Consul 1.7.1+.

    - `serverAdditionalDNSSANs` ((#v-global-tls-serveradditionaldnssans)) (`array<string>: []`) - A list of additional DNS names to set as Subject Alternative Names (SANs)
      in the server certificate. This is useful when you need to access the
      Consul server(s) externally, for example, if you're using the UI.

    - `serverAdditionalIPSANs` ((#v-global-tls-serveradditionalipsans)) (`array<string>: []`) - A list of additional IP addresses to set as Subject Alternative Names (SANs)
      in the server certificate. This is useful when you need to access the
      Consul server(s) externally, for example, if you're using the UI.

    - `verify` ((#v-global-tls-verify)) (`boolean: true`) - If true, `verify_outgoing`, `verify_server_hostname`,
      and `verify_incoming` for internal RPC communication will be set to `true` for Consul servers and clients.
      Set this to false to incrementally roll out TLS on an existing Consul cluster.
      Please see https://consul.io/docs/k8s/operations/tls-on-existing-cluster
      for more details.

    - `httpsOnly` ((#v-global-tls-httpsonly)) (`boolean: true`) - If true, the Helm chart will configure Consul to disable the HTTP port on
      both clients and servers and to only accept HTTPS connections.

    - `caCert` ((#v-global-tls-cacert)) - A secret containing the certificate of the CA to use for TLS communication within the Consul cluster.
      If you have generated the CA yourself with the consul CLI, you could use the following command to create the secret
      in Kubernetes:

      ```shell-session
      $ kubectl create secret generic consul-ca-cert \
          --from-file='tls.crt=./consul-agent-ca.pem'
      ```
      If you are using Vault as a secrets backend with TLS, `caCert.secretName` must be provided and should reference
      the CA path for your PKI secrets engine. This should be of the form `pki/cert/ca` where `pki` is the mount point of your PKI secrets engine.
      A read policy must be created and associated with the CA cert path for `global.tls.caCert.secretName`.
      This will be consumed by the `global.secretsBackend.vault.consulCARole` role by all Consul components.
      When using Vault the secretKey is not used.

      - `secretName` ((#v-global-tls-cacert-secretname)) (`string: null`) - The name of the Kubernetes or Vault secret that holds the CA certificate.

      - `secretKey` ((#v-global-tls-cacert-secretkey)) (`string: null`) - The key within the Kubernetes or Vault secret that holds the CA certificate.

    - `caKey` ((#v-global-tls-cakey)) - A Kubernetes or Vault secret containing the private key of the CA to use for
      TLS communication within the Consul cluster. If you have generated the CA yourself
      with the consul CLI, you could use the following command to create the secret
      in Kubernetes:

      ```shell-session
      $ kubectl create secret generic consul-ca-key \
          --from-file='tls.key=./consul-agent-ca-key.pem'
      ```

      Note that we need the CA key so that we can generate server and client certificates.
      It is particularly important for the client certificates since they need to have host IPs
      as Subject Alternative Names. In the future, we may support bringing your own server
      certificates.

      - `secretName` ((#v-global-tls-cakey-secretname)) (`string: null`) - The name of the Kubernetes or Vault secret that holds the CA key.

      - `secretKey` ((#v-global-tls-cakey-secretkey)) (`string: null`) - The key within the Kubernetes or Vault secret that holds the CA key.

  - `enableConsulNamespaces` ((#v-global-enableconsulnamespaces)) (`boolean: false`) - <EnterpriseAlert inline /> `enableConsulNamespaces` indicates that you are running
    Consul Enterprise v1.7+ with a valid Consul Enterprise license and would
    like to make use of configuration beyond registering everything into
    the `default` Consul namespace. Additional configuration
    options are found in the `consulNamespaces` section of both the catalog sync
    and connect injector.

  - `acls` ((#v-global-acls)) - Configure ACLs.

    - `manageSystemACLs` ((#v-global-acls-managesystemacls)) (`boolean: false`) - If true, the Helm chart will automatically manage ACL tokens and policies
      for all Consul and consul-k8s-control-plane components.
      This requires Consul >= 1.4.

    - `bootstrapToken` ((#v-global-acls-bootstraptoken)) - A Kubernetes or Vault secret containing the bootstrap token to use for
      creating policies and tokens for all Consul and consul-k8s-control-plane components.
      If set, we will skip ACL bootstrapping of the servers and will only
      initialize ACLs for the Consul clients and consul-k8s-control-plane system components.

      - `secretName` ((#v-global-acls-bootstraptoken-secretname)) (`string: null`) - The name of the Kubernetes or Vault secret that holds the bootstrap token.

      - `secretKey` ((#v-global-acls-bootstraptoken-secretkey)) (`string: null`) - The key within the Kubernetes or Vault secret that holds the bootstrap token.

    - `createReplicationToken` ((#v-global-acls-createreplicationtoken)) (`boolean: false`) - If true, an ACL token will be created that can be used in secondary
      datacenters for replication. This should only be set to true in the
      primary datacenter since the replication token must be created from that
      datacenter.
      In secondary datacenters, the secret needs to be imported from the primary
      datacenter and referenced via `global.acls.replicationToken`.

    - `replicationToken` ((#v-global-acls-replicationtoken)) - replicationToken references a secret containing the replication ACL token.
      This token will be used by secondary datacenters to perform ACL replication
      and create ACL tokens and policies.
      This value is ignored if `bootstrapToken` is also set.

      - `secretName` ((#v-global-acls-replicationtoken-secretname)) (`string: null`) - The name of the Kubernetes or Vault secret that holds the replication token.

      - `secretKey` ((#v-global-acls-replicationtoken-secretkey)) (`string: null`) - The key within the Kubernetes or Vault secret that holds the replication token.

    - `partitionToken` ((#v-global-acls-partitiontoken)) - partitionToken references a Vault secret containing the ACL token to be used in non-default partitions.
      This value should only be provided in the default partition and only when setting
      the `global.secretsBackend.vault.enabled` value to true.
      Consul will use the value of the secret stored in Vault to create an ACL token in Consul with the value of the
      secret as the secretID for the token.
      In non-default, partitions set this secret as the `bootstrapToken`.

      - `secretName` ((#v-global-acls-partitiontoken-secretname)) (`string: null`) - The name of the Vault secret that holds the partition token.

      - `secretKey` ((#v-global-acls-partitiontoken-secretkey)) (`string: null`) - The key within the Vault secret that holds the parition token.

    - `tolerations` ((#v-global-acls-tolerations)) (`string: ""`) - tolerations configures the taints and tolerations for the server-acl-init
      and server-acl-init-cleanup jobs. This should be a multi-line string matching the
      Tolerations (https://kubernetes.io/docs/concepts/configuration/taint-and-toleration/) array in a Pod spec.

    - `nodeSelector` ((#v-global-acls-nodeselector)) (`string: null`) - This value defines `nodeSelector` (https://kubernetes.io/docs/concepts/configuration/assign-pod-node/#nodeselector)
      labels for the server-acl-init and server-acl-init-cleanup jobs pod assignment, formatted as a multi-line string.

      Example:

      ```yaml
      nodeSelector: |
        beta.kubernetes.io/arch: amd64
      ```

  - `enterpriseLicense` ((#v-global-enterpriselicense)) - <EnterpriseAlert inline /> This value refers to a Kubernetes or Vault secret that you have created
    that contains your enterprise license. It is required if you are using an
    enterprise binary. Defining it here applies it to your cluster once a leader
    has been elected. If you are not using an enterprise image or if you plan to
    introduce the license key via another route, then set these fields to null.
    Note: the job to apply license runs on both Helm installs and upgrades.

    - `secretName` ((#v-global-enterpriselicense-secretname)) (`string: null`) - The name of the Kubernetes or Vault secret that holds the enterprise license.
      A Kubernetes secret must be in the same namespace that Consul is installed into.

    - `secretKey` ((#v-global-enterpriselicense-secretkey)) (`string: null`) - The key within the Kubernetes or Vault secret that holds the enterprise license.

    - `enableLicenseAutoload` ((#v-global-enterpriselicense-enablelicenseautoload)) (`boolean: true`) - Manages license autoload. Required in Consul 1.10.0+, 1.9.7+ and 1.8.12+.

  - `federation` ((#v-global-federation)) - Configure federation.

    - `enabled` ((#v-global-federation-enabled)) (`boolean: false`) - If enabled, this datacenter will be federation-capable. Only federation
      via mesh gateways is supported.
      Mesh gateways and servers will be configured to allow federation.
      Requires `global.tls.enabled`, `meshGateway.enabled` and `connectInject.enabled`
      to be true. Requires Consul 1.8+.

    - `createFederationSecret` ((#v-global-federation-createfederationsecret)) (`boolean: false`) - If true, the chart will create a Kubernetes secret that can be imported
      into secondary datacenters so they can federate with this datacenter. The
      secret contains all the information secondary datacenters need to contact
      and authenticate with this datacenter. This should only be set to true
      in your primary datacenter. The secret name is
      `<global.name>-federation` (if setting `global.name`), otherwise
      `<helm-release-name>-consul-federation`.

    - `primaryDatacenter` ((#v-global-federation-primarydatacenter)) (`string: null`) - The name of the primary datacenter.

    - `primaryGateways` ((#v-global-federation-primarygateways)) (`array<string>: []`) - A list of addresses of the primary mesh gateways in the form `<ip>:<port>`.
      (e.g. ["1.1.1.1:443", "2.3.4.5:443"]

    - `k8sAuthMethodHost` ((#v-global-federation-k8sauthmethodhost)) (`string: null`) - If you are setting `global.federation.enabled` to true and are in a secondary datacenter,
      set `k8sAuthMethodHost` to the address of the Kubernetes API server of the secondary datacenter.
      This address must be reachable from the Consul servers in the primary datacenter.
      This auth method will be used to provision ACL tokens for Consul components and is different
      from the one used by the Consul Service Mesh.
      Please see the [Kubernetes Auth Method documentation](https://consul.io/docs/acl/auth-methods/kubernetes).

      You can retrieve this value from your `kubeconfig` by running:

      ```shell-session
      $ kubectl config view \
        -o jsonpath="{.clusters[?(@.name=='<your cluster name>')].cluster.server}"
      ```

  - `metrics` ((#v-global-metrics)) - Configures metrics for Consul service mesh

    - `enabled` ((#v-global-metrics-enabled)) (`boolean: false`) - Configures the Helm chart’s components
      to expose Prometheus metrics for the Consul service mesh. By default
      this includes gateway metrics and sidecar metrics.

    - `enableAgentMetrics` ((#v-global-metrics-enableagentmetrics)) (`boolean: false`) - Configures consul agent metrics. Only applicable if
      `global.metrics.enabled` is true.

    - `agentMetricsRetentionTime` ((#v-global-metrics-agentmetricsretentiontime)) (`string: 1m`) - Configures the retention time for metrics in Consul clients and
      servers. This must be greater than 0 for Consul clients and servers
      to expose any metrics at all.
      Only applicable if `global.metrics.enabled` is true.

    - `enableGatewayMetrics` ((#v-global-metrics-enablegatewaymetrics)) (`boolean: true`) - If true, mesh, terminating, and ingress gateways will expose their
      Envoy metrics on port `20200` at the `/metrics` path and all gateway pods
      will have Prometheus scrape annotations. Only applicable if `global.metrics.enabled` is true.

  - `imageConsulDataplane` ((#v-global-imageconsuldataplane)) (`string: hashicorp/consul-dataplane:<latest supported version>`) - The name (and tag) of the consul-dataplane Docker image used for the
    connect-injected sidecar proxies and mesh, terminating, and ingress gateways.

  - `openshift` ((#v-global-openshift)) - Configuration for running this Helm chart on the Red Hat OpenShift platform.
    This Helm chart currently supports OpenShift v4.x+.

    - `enabled` ((#v-global-openshift-enabled)) (`boolean: false`) - If true, the Helm chart will create necessary configuration for running
      its components on OpenShift.

<<<<<<< HEAD
  - `consulAPITimeout` ((#v-global-consulapitimeout)) (`string: 5s`) - The time in seconds that the consul API client will wait for a response from
=======
  - `consulAPITimeout` ((#v-global-consulapitimeout)) (`string: 5s`) - The time in seconds that the consul API client waits for a response from
>>>>>>> feaa330c
    the API before cancelling the request.

  - `cloud` ((#v-global-cloud)) - Enables installing an HCP Consul self-managed cluster.
    Requires Consul v1.14+.

    - `enabled` ((#v-global-cloud-enabled)) (`boolean: false`) - If true, the Helm chart will enable the installation of an HCP Consul
      self-managed cluster.

    - `resourceId` ((#v-global-cloud-resourceid)) - The name of the Kubernetes secret that holds the HCP resource id.
      This is required when global.cloud.enabled is true.

      - `secretName` ((#v-global-cloud-resourceid-secretname)) (`string: null`) - The name of the Kubernetes secret that holds the resource id.

      - `secretKey` ((#v-global-cloud-resourceid-secretkey)) (`string: null`) - The key within the Kubernetes secret that holds the resource id.

    - `clientId` ((#v-global-cloud-clientid)) - The name of the Kubernetes secret that holds the HCP cloud client id.
      This is required when global.cloud.enabled is true.

      - `secretName` ((#v-global-cloud-clientid-secretname)) (`string: null`) - The name of the Kubernetes secret that holds the client id.

      - `secretKey` ((#v-global-cloud-clientid-secretkey)) (`string: null`) - The key within the Kubernetes secret that holds the client id.

    - `clientSecret` ((#v-global-cloud-clientsecret)) - The name of the Kubernetes secret that holds the HCP cloud client secret.
      This is required when global.cloud.enabled is true.

      - `secretName` ((#v-global-cloud-clientsecret-secretname)) (`string: null`) - The name of the Kubernetes secret that holds the client secret.

      - `secretKey` ((#v-global-cloud-clientsecret-secretkey)) (`string: null`) - The key within the Kubernetes secret that holds the client secret.

    - `apiHost` ((#v-global-cloud-apihost)) - The name of the Kubernetes secret that holds the HCP cloud client id.
      This is optional when global.cloud.enabled is true.

      - `secretName` ((#v-global-cloud-apihost-secretname)) (`string: null`) - The name of the Kubernetes secret that holds the api hostname.

      - `secretKey` ((#v-global-cloud-apihost-secretkey)) (`string: null`) - The key within the Kubernetes secret that holds the api hostname.

    - `authUrl` ((#v-global-cloud-authurl)) - The name of the Kubernetes secret that holds the HCP cloud authorization url.
      This is optional when global.cloud.enabled is true.

      - `secretName` ((#v-global-cloud-authurl-secretname)) (`string: null`) - The name of the Kubernetes secret that holds the authorization url.

      - `secretKey` ((#v-global-cloud-authurl-secretkey)) (`string: null`) - The key within the Kubernetes secret that holds the authorization url.

    - `scadaAddress` ((#v-global-cloud-scadaaddress)) - The name of the Kubernetes secret that holds the HCP cloud scada address.
      This is optional when global.cloud.enabled is true.

      - `secretName` ((#v-global-cloud-scadaaddress-secretname)) (`string: null`) - The name of the Kubernetes secret that holds the scada address.

      - `secretKey` ((#v-global-cloud-scadaaddress-secretkey)) (`string: null`) - The key within the Kubernetes secret that holds the scada address.

### server ((#h-server))

- `server` ((#v-server)) - Server, when enabled, configures a server cluster to run. This should
  be disabled if you plan on connecting to a Consul cluster external to
  the Kube cluster.

  - `enabled` ((#v-server-enabled)) (`boolean: global.enabled`) - If true, the chart will install all the resources necessary for a
    Consul server cluster. If you're running Consul externally and want agents
    within Kubernetes to join that cluster, this should probably be false.

  - `image` ((#v-server-image)) (`string: null`) - The name of the Docker image (including any tag) for the containers running
    Consul server agents.

  - `replicas` ((#v-server-replicas)) (`integer: 1`) - The number of server agents to run. This determines the fault tolerance of
    the cluster. Please see the deployment table (https://consul.io/docs/internals/consensus#deployment-table)
    for more information.

  - `bootstrapExpect` ((#v-server-bootstrapexpect)) (`int: null`) - The number of servers that are expected to be running.
    It defaults to server.replicas.
    In most cases the default should be used, however if there are more
    servers in this datacenter than server.replicas it might make sense
    to override the default. This would be the case if two kube clusters
    were joined into the same datacenter and each cluster ran a certain number
    of servers.

  - `serverCert` ((#v-server-servercert)) - A secret containing a certificate & key for the server agents to use
    for TLS communication within the Consul cluster. Cert needs to be provided with
    additional DNS name SANs so that it will work within the Kubernetes cluster:

    Kubernetes Secrets backend:
    ```bash
    consul tls cert create -server -days=730 -domain=consul -ca=consul-agent-ca.pem \
        -key=consul-agent-ca-key.pem -dc={{datacenter}} \
        -additional-dnsname="{{fullname}}-server" \
        -additional-dnsname="*.{{fullname}}-server" \
        -additional-dnsname="*.{{fullname}}-server.{{namespace}}" \
        -additional-dnsname="*.{{fullname}}-server.{{namespace}}.svc" \
        -additional-dnsname="*.server.{{datacenter}}.{{domain}}" \
        -additional-dnsname="server.{{datacenter}}.{{domain}}"
    ```

    If you have generated the server-cert yourself with the consul CLI, you could use the following command
    to create the secret in Kubernetes:

    ```bash
    kubectl create secret generic consul-server-cert \
        --from-file='tls.crt=./dc1-server-consul-0.pem'
        --from-file='tls.key=./dc1-server-consul-0-key.pem'
    ```

    Vault Secrets backend:
    If you are using Vault as a secrets backend, a Vault Policy must be created which allows `["create", "update"]`
    capabilities on the PKI issuing endpoint, which is usually of the form `pki/issue/consul-server`.
    Please see the following guide for steps to generate a compatible certificate:
    https://learn.hashicorp.com/tutorials/consul/vault-pki-consul-secure-tls
    Note: when using TLS, both the `server.serverCert` and `global.tls.caCert` which points to the CA endpoint of this PKI engine
    must be provided.

    - `secretName` ((#v-server-servercert-secretname)) (`string: null`) - The name of the Vault secret that holds the PEM encoded server certificate.

  - `exposeGossipAndRPCPorts` ((#v-server-exposegossipandrpcports)) (`boolean: false`) - Exposes the servers' gossip and RPC ports as hostPorts. To enable a client
    agent outside of the k8s cluster to join the datacenter, you would need to
    enable `server.exposeGossipAndRPCPorts`, `client.exposeGossipPorts`, and
    set `server.ports.serflan.port` to a port not being used on the host. Since
    `client.exposeGossipPorts` uses the hostPort 8301,
    `server.ports.serflan.port` must be set to something other than 8301.

  - `ports` ((#v-server-ports)) - Configures ports for the consul servers.

    - `serflan` ((#v-server-ports-serflan)) - Configures the LAN gossip port for the consul servers. If you choose to
      enable `server.exposeGossipAndRPCPorts` and `client.exposeGossipPorts`,
      that will configure the LAN gossip ports on the servers and clients to be
      hostPorts, so if you are running clients and servers on the same node the
      ports will conflict if they are both 8301. When you enable
      `server.exposeGossipAndRPCPorts` and `client.exposeGossipPorts`, you must
      change this from the default to an unused port on the host, e.g. 9301. By
      default the LAN gossip port is 8301 and configured as a containerPort on
      the consul server Pods.

      - `port` ((#v-server-ports-serflan-port)) (`integer: 8301`)

  - `storage` ((#v-server-storage)) (`string: 10Gi`) - This defines the disk size for configuring the
    servers' StatefulSet storage. For dynamically provisioned storage classes, this is the
    desired size. For manually defined persistent volumes, this should be set to
    the disk size of the attached volume.

  - `storageClass` ((#v-server-storageclass)) (`string: null`) - The StorageClass to use for the servers' StatefulSet storage. It must be
    able to be dynamically provisioned if you want the storage
    to be automatically created. For example, to use
    local(https://kubernetes.io/docs/concepts/storage/storage-classes/#local)
    storage classes, the PersistentVolumeClaims would need to be manually created.
    A `null` value will use the Kubernetes cluster's default StorageClass. If a default
    StorageClass does not exist, you will need to create one.
<<<<<<< HEAD
    Refer to the [Read/Write Tuning](https://www.consul.io/docs/install/performance#read-write-tuning)
=======
    Refer to the [Read/Write Tuning](/consul/docs/install/performance#read-write-tuning)
>>>>>>> feaa330c
    section of the Server Performance Requirements documentation for considerations
    around choosing a performant storage class.

    ~> **Note:** The [Reference Architecture](https://learn.hashicorp.com/tutorials/consul/reference-architecture#hardware-sizing-for-consul-servers)
    contains best practices and recommendations for selecting suitable
    hardware sizes for your Consul servers.

  - `connect` ((#v-server-connect)) (`boolean: true`) - This will enable/disable Connect (https://consul.io/docs/connect). Setting this to true
    _will not_ automatically secure pod communication, this
    setting will only enable usage of the feature. Consul will automatically initialize
    a new CA and set of certificates. Additional Connect settings can be configured
    by setting the `server.extraConfig` value.

  - `serviceAccount` ((#v-server-serviceaccount))

    - `annotations` ((#v-server-serviceaccount-annotations)) (`string: null`) - This value defines additional annotations for the server service account. This should be formatted as a multi-line
      string.

      ```yaml
      annotations: |
        "sample/annotation1": "foo"
        "sample/annotation2": "bar"
      ```

  - `resources` ((#v-server-resources)) (`map`) - The resource requests (CPU, memory, etc.)
    for each of the server agents. This should be a YAML map corresponding to a Kubernetes
    ResourceRequirements (https://kubernetes.io/docs/reference/generated/kubernetes-api/v1.24/#resourcerequirements-v1-core)
    object. NOTE: The use of a YAML string is deprecated.

    Example:

    ```yaml
    resources:
      requests:
        memory: '100Mi'
        cpu: '100m'
      limits:
        memory: '100Mi'
        cpu: '100m'
    ```

  - `securityContext` ((#v-server-securitycontext)) (`map`) - The security context for the server pods. This should be a YAML map corresponding to a
    Kubernetes [SecurityContext](https://kubernetes.io/docs/tasks/configure-pod-container/security-context/) object.
    By default, servers will run as non-root, with user ID `100` and group ID `1000`,
    which correspond to the consul user and group created by the Consul docker image.
    Note: if running on OpenShift, this setting is ignored because the user and group are set automatically
    by the OpenShift platform.

  - `containerSecurityContext` ((#v-server-containersecuritycontext)) (`map`) - The container securityContext for each container in the server pods.  In
    addition to the Pod's SecurityContext this can
    set the capabilities of processes running in the container and ensure the
    root file systems in the container is read-only.

    - `server` ((#v-server-containersecuritycontext-server)) (`map`) - The consul server agent container

  - `updatePartition` ((#v-server-updatepartition)) (`integer: 0`) - This value is used to carefully
    control a rolling update of Consul server agents. This value specifies the
    partition (https://kubernetes.io/docs/concepts/workloads/controllers/statefulset/#partitions)
    for performing a rolling update. Please read the linked Kubernetes documentation
    and https://www.consul.io/docs/k8s/upgrade#upgrading-consul-servers for more information.

  - `disruptionBudget` ((#v-server-disruptionbudget)) - This configures the PodDisruptionBudget (https://kubernetes.io/docs/tasks/run-application/configure-pdb/)
    for the server cluster.

    - `enabled` ((#v-server-disruptionbudget-enabled)) (`boolean: true`) - This will enable/disable registering a PodDisruptionBudget for the server
      cluster. If this is enabled, it will only register the budget so long as
      the server cluster is enabled.

    - `maxUnavailable` ((#v-server-disruptionbudget-maxunavailable)) (`integer: null`) - The maximum number of unavailable pods. By default, this will be
      automatically computed based on the `server.replicas` value to be `(n/2)-1`.
      If you need to set this to `0`, you will need to add a
      --set 'server.disruptionBudget.maxUnavailable=0'` flag to the helm chart installation
      command because of a limitation in the Helm templating language.

  - `extraConfig` ((#v-server-extraconfig)) (`string: {}`) - A raw string of extra JSON configuration (https://consul.io/docs/agent/options) for Consul
    servers. This will be saved as-is into a ConfigMap that is read by the Consul
    server agents. This can be used to add additional configuration that
    isn't directly exposed by the chart.

    Example:

    ```yaml
    extraConfig: |
      {
        "log_level": "DEBUG"
      }
    ```

    This can also be set using Helm's `--set` flag using the following syntax:

    ```shell-session
    --set 'server.extraConfig="{"log_level": "DEBUG"}"'
    ```

  - `extraVolumes` ((#v-server-extravolumes)) (`array<map>`) - A list of extra volumes to mount for server agents. This
    is useful for bringing in extra data that can be referenced by other configurations
    at a well known path, such as TLS certificates or Gossip encryption keys. The
    value of this should be a list of objects.

    Example:

    ```yaml
    extraVolumes:
      - type: secret
        name: consul-certs
        load: false
    ```

    Each object supports the following keys:

    - `type` - Type of the volume, must be one of "configMap" or "secret". Case sensitive.

    - `name` - Name of the configMap or secret to be mounted. This also controls
      the path that it is mounted to. The volume will be mounted to `/consul/userconfig/<name>`.

    - `load` - If true, then the agent will be
      configured to automatically load HCL/JSON configuration files from this volume
      with `-config-dir`. This defaults to false.

  - `extraContainers` ((#v-server-extracontainers)) (`array<map>`) - A list of sidecar containers.
    Example:

    ```yaml
    extraContainers:
    - name: extra-container
      image: example-image:latest
      command:
       - ...
    ```

  - `affinity` ((#v-server-affinity)) (`string`) - This value defines the affinity (https://kubernetes.io/docs/concepts/configuration/assign-pod-node/#affinity-and-anti-affinity)
    for server pods. It defaults to allowing only a single server pod on each node, which
    minimizes risk of the cluster becoming unusable if a node is lost. If you need
    to run more pods per node (for example, testing on Minikube), set this value
    to `null`.

    Example:

    ```yaml
    affinity: |
      podAntiAffinity:
        requiredDuringSchedulingIgnoredDuringExecution:
          - labelSelector:
              matchLabels:
                app: {{ template "consul.name" . }}
                release: "{{ .Release.Name }}"
                component: server
          topologyKey: kubernetes.io/hostname
    ```

  - `tolerations` ((#v-server-tolerations)) (`string: ""`) - Toleration settings for server pods. This
    should be a multi-line string matching the Tolerations
    (https://kubernetes.io/docs/concepts/configuration/taint-and-toleration/) array in a Pod spec.

  - `topologySpreadConstraints` ((#v-server-topologyspreadconstraints)) (`string: ""`) - Pod topology spread constraints for server pods.
    This should be a multi-line YAML string matching the `topologySpreadConstraints` array
    (https://kubernetes.io/docs/concepts/workloads/pods/pod-topology-spread-constraints/) in a Pod Spec.

    This requires K8S >= 1.18 (beta) or 1.19 (stable).

    Example:

    ```yaml
    topologySpreadConstraints: |
      - maxSkew: 1
        topologyKey: topology.kubernetes.io/zone
        whenUnsatisfiable: DoNotSchedule
        labelSelector:
          matchLabels:
            app: {{ template "consul.name" . }}
            release: "{{ .Release.Name }}"
            component: server
    ```

  - `nodeSelector` ((#v-server-nodeselector)) (`string: null`) - This value defines `nodeSelector` (https://kubernetes.io/docs/concepts/configuration/assign-pod-node/#nodeselector)
    labels for server pod assignment, formatted as a multi-line string.

    Example:

    ```yaml
    nodeSelector: |
      beta.kubernetes.io/arch: amd64
    ```

  - `priorityClassName` ((#v-server-priorityclassname)) (`string: ""`) - This value references an existing
    Kubernetes `priorityClassName` (https://kubernetes.io/docs/concepts/configuration/pod-priority-preemption/#pod-priority)
    that can be assigned to server pods.

  - `extraLabels` ((#v-server-extralabels)) (`map`) - Extra labels to attach to the server pods. This should be a YAML map.

    Example:

    ```yaml
    extraLabels:
      labelKey: label-value
      anotherLabelKey: another-label-value
    ```

  - `annotations` ((#v-server-annotations)) (`string: null`) - This value defines additional annotations for
    server pods. This should be formatted as a multi-line string.

    ```yaml
    annotations: |
      "sample/annotation1": "foo"
      "sample/annotation2": "bar"
    ```

  - `exposeService` ((#v-server-exposeservice)) - Configures a service to expose ports on the Consul servers over a Kubernetes Service.

    - `enabled` ((#v-server-exposeservice-enabled)) (`boolean: -`) - When enabled, deploys a Kubernetes Service to reach the Consul servers.

    - `type` ((#v-server-exposeservice-type)) (`string: LoadBalancer`) - Type of service, supports LoadBalancer or NodePort.

    - `nodePort` ((#v-server-exposeservice-nodeport)) - If service is of type NodePort, configures the nodePorts.

      - `http` ((#v-server-exposeservice-nodeport-http)) (`integer: null`) - Configures the nodePort to expose the Consul server http port.

      - `https` ((#v-server-exposeservice-nodeport-https)) (`integer: null`) - Configures the nodePort to expose the Consul server https port.

      - `serf` ((#v-server-exposeservice-nodeport-serf)) (`integer: null`) - Configures the nodePort to expose the Consul server serf port.

      - `rpc` ((#v-server-exposeservice-nodeport-rpc)) (`integer: null`) - Configures the nodePort to expose the Consul server rpc port.

      - `grpc` ((#v-server-exposeservice-nodeport-grpc)) (`integer: null`) - Configures the nodePort to expose the Consul server grpc port.

    - `annotations` ((#v-server-exposeservice-annotations)) (`string: null`) - This value defines additional annotations for
      server pods. This should be formatted as a multi-line string.

      ```yaml
      annotations: |
        "sample/annotation1": "foo"
        "sample/annotation2": "bar"
      ```

  - `service` ((#v-server-service)) - Server service properties.

    - `annotations` ((#v-server-service-annotations)) (`string: null`) - Annotations to apply to the server service.

      ```yaml
      annotations: |
        "annotation-key": "annotation-value"
      ```

  - `extraEnvironmentVars` ((#v-server-extraenvironmentvars)) (`map`) - A list of extra environment variables to set within the stateful set.
    These could be used to include proxy settings required for cloud auto-join
    feature, in case kubernetes cluster is behind egress http proxies. Additionally,
    it could be used to configure custom consul parameters.

  - `snapshotAgent` ((#v-server-snapshotagent)) - <EnterpriseAlert inline /> Values for setting up and running snapshot agents
    (https://consul.io/commands/snapshot/agent)
    within the Consul clusters. They run as a sidecar with Consul servers.

    - `enabled` ((#v-server-snapshotagent-enabled)) (`boolean: false`) - If true, the chart will install resources necessary to run the snapshot agent.

    - `interval` ((#v-server-snapshotagent-interval)) (`string: 1h`) - Interval at which to perform snapshots.
      See https://www.consul.io/commands/snapshot/agent#interval

    - `configSecret` ((#v-server-snapshotagent-configsecret)) - A Kubernetes or Vault secret that should be manually created to contain the entire
      config to be used on the snapshot agent.
      This is the preferred method of configuration since there are usually storage
      credentials present. Please see Snapshot agent config (https://consul.io/commands/snapshot/agent#config-file-options)
      for details.

      - `secretName` ((#v-server-snapshotagent-configsecret-secretname)) (`string: null`) - The name of the Kubernetes secret or Vault secret path that holds the snapshot agent config.

      - `secretKey` ((#v-server-snapshotagent-configsecret-secretkey)) (`string: null`) - The key within the Kubernetes secret or Vault secret key that holds the snapshot agent config.

    - `resources` ((#v-server-snapshotagent-resources)) (`map`) - The resource settings for snapshot agent pods.

    - `caCert` ((#v-server-snapshotagent-cacert)) (`string: null`) - Optional PEM-encoded CA certificate that will be added to the trusted system CAs.
      Useful if using an S3-compatible storage exposing a self-signed certificate.

      Example:

      ```yaml
      caCert: |
        -----BEGIN CERTIFICATE-----
        MIIC7jCCApSgAwIBAgIRAIq2zQEVexqxvtxP6J0bXAwwCgYIKoZIzj0EAwIwgbkx
        ...
      ```

### externalServers ((#h-externalservers))

- `externalServers` ((#v-externalservers)) - Configuration for Consul servers when the servers are running outside of Kubernetes.
  When running external servers, configuring these values is recommended
  if setting `global.tls.enableAutoEncrypt` to true
  or `global.acls.manageSystemACLs` to true.

  - `enabled` ((#v-externalservers-enabled)) (`boolean: false`) - If true, the Helm chart will be configured to talk to the external servers.
    If setting this to true, you must also set `server.enabled` to false.

  - `hosts` ((#v-externalservers-hosts)) (`array<string>: []`) - An array of external Consul server hosts that are used to make
    HTTPS connections from the components in this Helm chart.
    Valid values include an IP, a DNS name, or an [exec=](https://github.com/hashicorp/go-netaddrs) string.
    The port must be provided separately below.
    Note: This slice can only contain a single element.
    Note: If enabling clients, `client.join` must also be set to the hosts that should be
    used to join the cluster. In most cases, the `client.join` values
    should be the same, however, they may be different if you
    wish to use separate hosts for the HTTPS connections.

  - `httpsPort` ((#v-externalservers-httpsport)) (`integer: 8501`) - The HTTPS port of the Consul servers.

  - `grpcPort` ((#v-externalservers-grpcport)) (`integer: 8502`) - The GRPC port of the Consul servers.

  - `tlsServerName` ((#v-externalservers-tlsservername)) (`string: null`) - The server name to use as the SNI host header when connecting with HTTPS.

  - `useSystemRoots` ((#v-externalservers-usesystemroots)) (`boolean: false`) - If true, consul-k8s-control-plane components will ignore the CA set in
    `global.tls.caCert` when making HTTPS calls to Consul servers and
    will instead use the consul-k8s-control-plane image's system CAs for TLS verification.
    If false, consul-k8s-control-plane components will use `global.tls.caCert` when
    making HTTPS calls to Consul servers.
    **NOTE:** This does not affect Consul's internal RPC communication which will
    always use `global.tls.caCert`.

  - `k8sAuthMethodHost` ((#v-externalservers-k8sauthmethodhost)) (`string: null`) - If you are setting `global.acls.manageSystemACLs` and
    `connectInject.enabled` to true, set `k8sAuthMethodHost` to the address of the Kubernetes API server.
    This address must be reachable from the Consul servers.
    Please see the Kubernetes Auth Method documentation (https://consul.io/docs/acl/auth-methods/kubernetes).

    You could retrieve this value from your `kubeconfig` by running:

    ```shell-session
    $ kubectl config view \
      -o jsonpath="{.clusters[?(@.name=='<your cluster name>')].cluster.server}"
    ```

  - `skipServerWatch` ((#v-externalservers-skipserverwatch)) (`boolean: false`) - If true, setting this prevents the consul-dataplane and consul-k8s components from watching the Consul servers for changes. This is
    useful for situations where Consul servers are behind a load balancer.

### client ((#h-client))

- `client` ((#v-client)) - Values that configure running a Consul client on Kubernetes nodes.

  - `enabled` ((#v-client-enabled)) (`boolean: false`) - If true, the chart will install all
    the resources necessary for a Consul client on every Kubernetes node. This _does not_ require
    `server.enabled`, since the agents can be configured to join an external cluster.

  - `image` ((#v-client-image)) (`string: null`) - The name of the Docker image (including any tag) for the containers
    running Consul client agents.

  - `join` ((#v-client-join)) (`array<string>: null`) - A list of valid `-retry-join` values (https://www.consul.io/docs/agent/config/cli-flags#_retry_join).
    If this is `null` (default), then the clients will attempt to automatically
    join the server cluster running within Kubernetes.
    This means that with `server.enabled` set to true, clients will automatically
    join that cluster. If `server.enabled` is not true, then a value must be
    specified so the clients can join a valid cluster.

  - `dataDirectoryHostPath` ((#v-client-datadirectoryhostpath)) (`string: null`) - An absolute path to a directory on the host machine to use as the Consul
    client data directory. If set to the empty string or null, the Consul agent
    will store its data in the Pod's local filesystem (which will
    be lost if the Pod is deleted). Security Warning: If setting this, Pod Security
    Policies _must_ be enabled on your cluster and in this Helm chart (via the
    `global.enablePodSecurityPolicies` setting) to prevent other pods from
    mounting the same host path and gaining access to all of Consul's data.
    Consul's data is not encrypted at rest.

  - `grpc` ((#v-client-grpc)) (`boolean: true`) - If true, agents will enable their GRPC listener on
    port 8502 and expose it to the host. This will use slightly more resources, but is
    required for Connect.

  - `nodeMeta` ((#v-client-nodemeta)) - nodeMeta specifies an arbitrary metadata key/value pair to associate with the node
    (see https://www.consul.io/docs/agent/config/cli-flags#_node_meta)

    - `pod-name` ((#v-client-nodemeta-pod-name)) (`string: ${HOSTNAME}`)

    - `host-ip` ((#v-client-nodemeta-host-ip)) (`string: ${HOST_IP}`)

  - `exposeGossipPorts` ((#v-client-exposegossipports)) (`boolean: false`) - If true, the Helm chart will expose the clients' gossip ports as hostPorts.
    This is only necessary if pod IPs in the k8s cluster are not directly routable
    and the Consul servers are outside of the k8s cluster.
    This also changes the clients' advertised IP to the `hostIP` rather than `podIP`.

  - `serviceAccount` ((#v-client-serviceaccount))

    - `annotations` ((#v-client-serviceaccount-annotations)) (`string: null`) - This value defines additional annotations for the client service account. This should be formatted as a multi-line
      string.

      ```yaml
      annotations: |
        "sample/annotation1": "foo"
        "sample/annotation2": "bar"
      ```

  - `resources` ((#v-client-resources)) (`map`) - The resource settings for Client agents.
    NOTE: The use of a YAML string is deprecated. Instead, set directly as a
    YAML map.

  - `securityContext` ((#v-client-securitycontext)) (`map`) - The security context for the client pods. This should be a YAML map corresponding to a
    Kubernetes [SecurityContext](https://kubernetes.io/docs/tasks/configure-pod-container/security-context/) object.
    By default, servers will run as non-root, with user ID `100` and group ID `1000`,
    which correspond to the consul user and group created by the Consul docker image.
    Note: if running on OpenShift, this setting is ignored because the user and group are set automatically
    by the OpenShift platform.

  - `containerSecurityContext` ((#v-client-containersecuritycontext)) (`map`) - The container securityContext for each container in the client pods.  In
    addition to the Pod's SecurityContext this can
    set the capabilities of processes running in the container and ensure the
    root file systems in the container is read-only.

    - `client` ((#v-client-containersecuritycontext-client)) (`map`) - The consul client agent container

    - `aclInit` ((#v-client-containersecuritycontext-aclinit)) (`map`) - The acl-init initContainer

    - `tlsInit` ((#v-client-containersecuritycontext-tlsinit)) (`map`) - The tls-init initContainer

  - `extraConfig` ((#v-client-extraconfig)) (`string: {}`) - A raw string of extra JSON configuration (https://consul.io/docs/agent/options) for Consul
    clients. This will be saved as-is into a ConfigMap that is read by the Consul
    client agents. This can be used to add additional configuration that
    isn't directly exposed by the chart.

    Example:

    ```yaml
    extraConfig: |
      {
        "log_level": "DEBUG"
      }
    ```

    This can also be set using Helm's `--set` flag using the following syntax:

    ```shell-session
    --set 'client.extraConfig="{"log_level": "DEBUG"}"'
    ```

  - `extraVolumes` ((#v-client-extravolumes)) (`array<map>`) - A list of extra volumes to mount for client agents. This
    is useful for bringing in extra data that can be referenced by other configurations
    at a well known path, such as TLS certificates or Gossip encryption keys. The
    value of this should be a list of objects.

    Example:

    ```yaml
    extraVolumes:
      - type: secret
        name: consul-certs
        load: false
    ```

    Each object supports the following keys:

    - `type` - Type of the volume, must be one of "configMap" or "secret". Case sensitive.

    - `name` - Name of the configMap or secret to be mounted. This also controls
      the path that it is mounted to. The volume will be mounted to `/consul/userconfig/<name>`.

    - `load` - If true, then the agent will be
      configured to automatically load HCL/JSON configuration files from this volume
      with `-config-dir`. This defaults to false.

  - `extraContainers` ((#v-client-extracontainers)) (`array<map>`) - A list of sidecar containers.
    Example:

    ```yaml
    extraContainers:
    - name: extra-container
      image: example-image:latest
      command:
       - ...
    ```

  - `tolerations` ((#v-client-tolerations)) (`string: ""`) - Toleration Settings for Client pods
    This should be a multi-line string matching the Toleration array
    in a PodSpec.
    The example below will allow Client pods to run on every node
    regardless of taints

    ```yaml
    tolerations: |
      - operator: Exists
    ```

  - `nodeSelector` ((#v-client-nodeselector)) (`string: null`) - nodeSelector labels for client pod assignment, formatted as a multi-line string.
    ref: https://kubernetes.io/docs/concepts/configuration/assign-pod-node/#nodeselector

    Example:

    ```yaml
    nodeSelector: |
      beta.kubernetes.io/arch: amd64
    ```

  - `affinity` ((#v-client-affinity)) (`string: null`) - Affinity Settings for Client pods, formatted as a multi-line YAML string.
    ref: https://kubernetes.io/docs/concepts/configuration/assign-pod-node/#affinity-and-anti-affinity

    Example:

    ```yaml
    affinity: |
      nodeAffinity:
        requiredDuringSchedulingIgnoredDuringExecution:
          nodeSelectorTerms:
          - matchExpressions:
            - key: node-role.kubernetes.io/master
              operator: DoesNotExist
    ```

  - `priorityClassName` ((#v-client-priorityclassname)) (`string: ""`) - This value references an existing
    Kubernetes `priorityClassName` (https://kubernetes.io/docs/concepts/configuration/pod-priority-preemption/#pod-priority)
    that can be assigned to client pods.

  - `annotations` ((#v-client-annotations)) (`string: null`) - This value defines additional annotations for
    client pods. This should be formatted as a multi-line string.

    ```yaml
    annotations: |
      "sample/annotation1": "foo"
      "sample/annotation2": "bar"
    ```

  - `extraLabels` ((#v-client-extralabels)) (`map`) - Extra labels to attach to the client pods. This should be a regular YAML map.

    Example:

    ```yaml
    extraLabels:
      labelKey: label-value
      anotherLabelKey: another-label-value
    ```

  - `extraEnvironmentVars` ((#v-client-extraenvironmentvars)) (`map`) - A list of extra environment variables to set within the stateful set.
    These could be used to include proxy settings required for cloud auto-join
    feature, in case kubernetes cluster is behind egress http proxies. Additionally,
    it could be used to configure custom consul parameters.

  - `dnsPolicy` ((#v-client-dnspolicy)) (`string: null`) - This value defines the Pod DNS policy (https://kubernetes.io/docs/concepts/services-networking/dns-pod-service/#pod-s-dns-policy)
    for client pods to use.

  - `hostNetwork` ((#v-client-hostnetwork)) (`boolean: false`) - hostNetwork defines whether or not we use host networking instead of hostPort in the event
    that a CNI plugin doesn't support `hostPort`. This has security implications and is not recommended
    as doing so gives the consul client unnecessary access to all network traffic on the host.
    In most cases, pod network and host network are on different networks so this should be
    combined with `dnsPolicy: ClusterFirstWithHostNet`

  - `updateStrategy` ((#v-client-updatestrategy)) (`string: null`) - updateStrategy for the DaemonSet.
    See https://kubernetes.io/docs/tasks/manage-daemon/update-daemon-set/#daemonset-update-strategy.
    This should be a multi-line string mapping directly to the updateStrategy

    Example:

    ```yaml
    updateStrategy: |
      rollingUpdate:
        maxUnavailable: 5
      type: RollingUpdate
    ```

### dns ((#h-dns))

- `dns` ((#v-dns)) - Configuration for DNS configuration within the Kubernetes cluster.
  This creates a service that routes to all agents (client or server)
  for serving DNS requests. This DOES NOT automatically configure kube-dns
  today, so you must still manually configure a `stubDomain` with kube-dns
  for this to have any effect:
  https://kubernetes.io/docs/tasks/administer-cluster/dns-custom-nameservers/#configure-stub-domain-and-upstream-dns-servers

  - `enabled` ((#v-dns-enabled)) (`boolean: -`)

  - `enableRedirection` ((#v-dns-enableredirection)) (`boolean: -`) - If true, services using Consul Connect will use Consul DNS
    for default DNS resolution. The DNS lookups fall back to the nameserver IPs
    listed in /etc/resolv.conf if not found in Consul.

  - `type` ((#v-dns-type)) (`string: ClusterIP`) - Used to control the type of service created. For
    example, setting this to "LoadBalancer" will create an external load
    balancer (for supported K8S installations)

  - `clusterIP` ((#v-dns-clusterip)) (`string: null`) - Set a predefined cluster IP for the DNS service.
    Useful if you need to reference the DNS service's IP
    address in CoreDNS config.

  - `annotations` ((#v-dns-annotations)) (`string: null`) - Extra annotations to attach to the dns service
    This should be a multi-line string of
    annotations to apply to the dns Service

  - `additionalSpec` ((#v-dns-additionalspec)) (`string: null`) - Additional ServiceSpec values
    This should be a multi-line string mapping directly to a Kubernetes
    ServiceSpec object.

### ui ((#h-ui))

- `ui` ((#v-ui)) - Values that configure the Consul UI.

  - `enabled` ((#v-ui-enabled)) (`boolean: global.enabled`) - If true, the UI will be enabled. This will
    only _enable_ the UI, it doesn't automatically register any service for external
    access. The UI will only be enabled on server agents. If `server.enabled` is
    false, then this setting has no effect. To expose the UI in some way, you must
    configure `ui.service`.

  - `service` ((#v-ui-service)) - Configure the service for the Consul UI.

    - `enabled` ((#v-ui-service-enabled)) (`boolean: true`) - This will enable/disable registering a
      Kubernetes Service for the Consul UI. This value only takes effect if `ui.enabled` is
      true and taking effect.

    - `type` ((#v-ui-service-type)) (`string: null`) - The service type to register.

    - `port` ((#v-ui-service-port)) - Set the port value of the UI service.

      - `http` ((#v-ui-service-port-http)) (`integer: 80`) - HTTP port.

      - `https` ((#v-ui-service-port-https)) (`integer: 443`) - HTTPS port.

    - `nodePort` ((#v-ui-service-nodeport)) - Optionally set the nodePort value of the ui service if using a NodePort service.
      If not set and using a NodePort service, Kubernetes will automatically assign
      a port.

      - `http` ((#v-ui-service-nodeport-http)) (`integer: null`) - HTTP node port

      - `https` ((#v-ui-service-nodeport-https)) (`integer: null`) - HTTPS node port

    - `annotations` ((#v-ui-service-annotations)) (`string: null`) - Annotations to apply to the UI service.

      Example:

      ```yaml
      annotations: |
        'annotation-key': annotation-value
      ```

    - `additionalSpec` ((#v-ui-service-additionalspec)) (`string: null`) - Additional ServiceSpec values
      This should be a multi-line string mapping directly to a Kubernetes
      ServiceSpec object.

  - `ingress` ((#v-ui-ingress)) - Configure Ingress for the Consul UI.
    If `global.tls.enabled` is set to `true`, the Ingress will expose
    the port 443 on the UI service. Please ensure the Ingress Controller
    supports SSL pass-through and it is enabled to ensure traffic forwarded
    to port 443 has not been TLS terminated.

    - `enabled` ((#v-ui-ingress-enabled)) (`boolean: false`) - This will create an Ingress resource for the Consul UI.

    - `ingressClassName` ((#v-ui-ingress-ingressclassname)) (`string: ""`) - Optionally set the ingressClassName.

    - `pathType` ((#v-ui-ingress-pathtype)) (`string: Prefix`) - pathType override - see: https://kubernetes.io/docs/concepts/services-networking/ingress/#path-types

    - `hosts` ((#v-ui-ingress-hosts)) (`array<map>`) - hosts is a list of host name to create Ingress rules.

      ```yaml
      hosts:
        - host: foo.bar
          paths:
            - /example
            - /test
      ```

    - `tls` ((#v-ui-ingress-tls)) (`array<map>`) - tls is a list of hosts and secret name in an Ingress
      which tells the Ingress controller to secure the channel.

      ```yaml
      tls:
        - hosts:
          - chart-example.local
          secretName: testsecret-tls
      ```

    - `annotations` ((#v-ui-ingress-annotations)) (`string: null`) - Annotations to apply to the UI ingress.

      Example:

      ```yaml
      annotations: |
        'annotation-key': annotation-value
      ```

  - `metrics` ((#v-ui-metrics)) - Configurations for displaying metrics in the UI.

    - `enabled` ((#v-ui-metrics-enabled)) (`boolean: global.metrics.enabled`) - Enable displaying metrics in the UI. The default value of "-"
      will inherit from `global.metrics.enabled` value.

    - `provider` ((#v-ui-metrics-provider)) (`string: prometheus`) - Provider for metrics. See
      https://www.consul.io/docs/agent/options#ui_config_metrics_provider
      This value is only used if `ui.enabled` is set to true.

    - `baseURL` ((#v-ui-metrics-baseurl)) (`string: http://prometheus-server`) - baseURL is the URL of the prometheus server, usually the service URL.
      This value is only used if `ui.enabled` is set to true.

  - `dashboardURLTemplates` ((#v-ui-dashboardurltemplates)) - Corresponds to https://www.consul.io/docs/agent/options#ui_config_dashboard_url_templates configuration.

    - `service` ((#v-ui-dashboardurltemplates-service)) (`string: ""`) - Sets https://www.consul.io/docs/agent/options#ui_config_dashboard_url_templates_service.

### syncCatalog ((#h-synccatalog))

- `syncCatalog` ((#v-synccatalog)) - Configure the catalog sync process to sync K8S with Consul
  services. This can run bidirectional (default) or unidirectionally (Consul
  to K8S or K8S to Consul only).

  This process assumes that a Consul agent is available on the host IP.
  This is done automatically if clients are enabled. If clients are not
  enabled then set the node selection so that it chooses a node with a
  Consul agent.

  - `enabled` ((#v-synccatalog-enabled)) (`boolean: false`) - True if you want to enable the catalog sync. Set to "-" to inherit from
    global.enabled.

  - `image` ((#v-synccatalog-image)) (`string: null`) - The name of the Docker image (including any tag) for consul-k8s-control-plane
    to run the sync program.

  - `default` ((#v-synccatalog-default)) (`boolean: true`) - If true, all valid services in K8S are
    synced by default. If false, the service must be annotated
    (https://consul.io/docs/k8s/service-sync#sync-enable-disable) properly to sync.
    In either case an annotation can override the default.

  - `priorityClassName` ((#v-synccatalog-priorityclassname)) (`string: ""`) - Optional priorityClassName.

  - `toConsul` ((#v-synccatalog-toconsul)) (`boolean: true`) - If true, will sync Kubernetes services to Consul. This can be disabled to
    have a one-way sync.

  - `toK8S` ((#v-synccatalog-tok8s)) (`boolean: true`) - If true, will sync Consul services to Kubernetes. This can be disabled to
    have a one-way sync.

  - `k8sPrefix` ((#v-synccatalog-k8sprefix)) (`string: null`) - Service prefix to prepend to services before registering
    with Kubernetes. For example "consul-" will register all services
    prepended with "consul-". (Consul -> Kubernetes sync)

  - `k8sAllowNamespaces` ((#v-synccatalog-k8sallownamespaces)) (`array<string>: ["*"]`) - List of k8s namespaces to sync the k8s services from.
    If a k8s namespace is not included in this list or is listed in `k8sDenyNamespaces`,
    services in that k8s namespace will not be synced even if they are explicitly
    annotated. Use `["*"]` to automatically allow all k8s namespaces.

    For example, `["namespace1", "namespace2"]` will only allow services in the k8s
    namespaces `namespace1` and `namespace2` to be synced and registered
    with Consul. All other k8s namespaces will be ignored.

    To deny all namespaces, set this to `[]`.

    Note: `k8sDenyNamespaces` takes precedence over values defined here.

  - `k8sDenyNamespaces` ((#v-synccatalog-k8sdenynamespaces)) (`array<string>: ["kube-system", "kube-public"]`) - List of k8s namespaces that should not have their
    services synced. This list takes precedence over `k8sAllowNamespaces`.
    `*` is not supported because then nothing would be allowed to sync.

    For example, if `k8sAllowNamespaces` is `["*"]` and `k8sDenyNamespaces` is
    `["namespace1", "namespace2"]`, then all k8s namespaces besides `namespace1`
    and `namespace2` will be synced.

  - `k8sSourceNamespace` ((#v-synccatalog-k8ssourcenamespace)) (`string: null`) - [DEPRECATED] Use k8sAllowNamespaces and k8sDenyNamespaces instead. For
    backwards compatibility, if both this and the allow/deny lists are set,
    the allow/deny lists will be ignored.
    k8sSourceNamespace is the Kubernetes namespace to watch for service
    changes and sync to Consul. If this is not set then it will default
    to all namespaces.

  - `consulNamespaces` ((#v-synccatalog-consulnamespaces)) - <EnterpriseAlert inline /> These settings manage the catalog sync's interaction with
    Consul namespaces (requires consul-ent v1.7+).
    Also, `global.enableConsulNamespaces` must be true.

    - `consulDestinationNamespace` ((#v-synccatalog-consulnamespaces-consuldestinationnamespace)) (`string: default`) - Name of the Consul namespace to register all
      k8s services into. If the Consul namespace does not already exist,
      it will be created. This will be ignored if `mirroringK8S` is true.

    - `mirroringK8S` ((#v-synccatalog-consulnamespaces-mirroringk8s)) (`boolean: true`) - If true, k8s services will be registered into a Consul namespace
      of the same name as their k8s namespace, optionally prefixed if
      `mirroringK8SPrefix` is set below. If the Consul namespace does not
      already exist, it will be created. Turning this on overrides the
      `consulDestinationNamespace` setting.
      `addK8SNamespaceSuffix` may no longer be needed if enabling this option.
      If mirroring is enabled, avoid creating any Consul resources in the following
      Kubernetes namespaces, as Consul currently reserves these namespaces for
      system use: "system", "universal", "operator", "root".

    - `mirroringK8SPrefix` ((#v-synccatalog-consulnamespaces-mirroringk8sprefix)) (`string: ""`) - If `mirroringK8S` is set to true, `mirroringK8SPrefix` allows each Consul namespace
      to be given a prefix. For example, if `mirroringK8SPrefix` is set to "k8s-", a
      service in the k8s `staging` namespace will be registered into the
      `k8s-staging` Consul namespace.

  - `addK8SNamespaceSuffix` ((#v-synccatalog-addk8snamespacesuffix)) (`boolean: true`) - Appends Kubernetes namespace suffix to
    each service name synced to Consul, separated by a dash.
    For example, for a service 'foo' in the default namespace,
    the sync process will create a Consul service named 'foo-default'.
    Set this flag to true to avoid registering services with the same name
    but in different namespaces as instances for the same Consul service.
    Namespace suffix is not added if 'annotationServiceName' is provided.

  - `consulPrefix` ((#v-synccatalog-consulprefix)) (`string: null`) - Service prefix which prepends itself
    to Kubernetes services registered within Consul
    For example, "k8s-" will register all services prepended with "k8s-".
    (Kubernetes -> Consul sync)
    consulPrefix is ignored when 'annotationServiceName' is provided.
    NOTE: Updating this property to a non-null value for an existing installation will result in deregistering
    of existing services in Consul and registering them with a new name.

  - `k8sTag` ((#v-synccatalog-k8stag)) (`string: null`) - Optional tag that is applied to all of the Kubernetes services
    that are synced into Consul. If nothing is set, defaults to "k8s".
    (Kubernetes -> Consul sync)

  - `consulNodeName` ((#v-synccatalog-consulnodename)) (`string: k8s-sync`) - Defines the Consul synthetic node that all services
    will be registered to.
    NOTE: Changing the node name and upgrading the Helm chart will leave
    all of the previously sync'd services registered with Consul and
    register them again under the new Consul node name. The out-of-date
    registrations will need to be explicitly removed.

  - `syncClusterIPServices` ((#v-synccatalog-syncclusteripservices)) (`boolean: true`) - Syncs services of the ClusterIP type, which may
    or may not be broadly accessible depending on your Kubernetes cluster.
    Set this to false to skip syncing ClusterIP services.

  - `nodePortSyncType` ((#v-synccatalog-nodeportsynctype)) (`string: ExternalFirst`) - Configures the type of syncing that happens for NodePort
    services. The valid options are: ExternalOnly, InternalOnly, ExternalFirst.

    - ExternalOnly will only use a node's ExternalIP address for the sync
    - InternalOnly use's the node's InternalIP address
    - ExternalFirst will preferentially use the node's ExternalIP address, but
      if it doesn't exist, it will use the node's InternalIP address instead.

  - `aclSyncToken` ((#v-synccatalog-aclsynctoken)) - Refers to a Kubernetes secret that you have created that contains
    an ACL token for your Consul cluster which allows the sync process the correct
    permissions. This is only needed if ACLs are managed manually within the Consul cluster, i.e. `global.acls.manageSystemACLs` is `false`.

    - `secretName` ((#v-synccatalog-aclsynctoken-secretname)) (`string: null`) - The name of the Kubernetes secret that holds the acl sync token.

    - `secretKey` ((#v-synccatalog-aclsynctoken-secretkey)) (`string: null`) - The key within the Kubernetes secret that holds the acl sync token.

  - `nodeSelector` ((#v-synccatalog-nodeselector)) (`string: null`) - This value defines `nodeSelector` (https://kubernetes.io/docs/concepts/configuration/assign-pod-node/#nodeselector)
    labels for catalog sync pod assignment, formatted as a multi-line string.

    Example:

    ```yaml
    nodeSelector: |
      beta.kubernetes.io/arch: amd64
    ```

  - `affinity` ((#v-synccatalog-affinity)) (`string: null`) - Affinity Settings
    This should be a multi-line string matching the affinity object

  - `tolerations` ((#v-synccatalog-tolerations)) (`string: null`) - Toleration Settings
    This should be a multi-line string matching the Toleration array
    in a PodSpec.

  - `serviceAccount` ((#v-synccatalog-serviceaccount))

    - `annotations` ((#v-synccatalog-serviceaccount-annotations)) (`string: null`) - This value defines additional annotations for the mesh gateways' service account. This should be formatted as a
      multi-line string.

      ```yaml
      annotations: |
        "sample/annotation1": "foo"
        "sample/annotation2": "bar"
      ```

  - `resources` ((#v-synccatalog-resources)) (`map`) - The resource settings for sync catalog pods.

  - `logLevel` ((#v-synccatalog-loglevel)) (`string: ""`) - Override global log verbosity level. One of "debug", "info", "warn", or "error".

  - `consulWriteInterval` ((#v-synccatalog-consulwriteinterval)) (`string: null`) - Override the default interval to perform syncing operations creating Consul services.

  - `extraLabels` ((#v-synccatalog-extralabels)) (`map`) - Extra labels to attach to the sync catalog pods. This should be a YAML map.

    Example:

    ```yaml
    extraLabels:
      labelKey: label-value
      anotherLabelKey: another-label-value
    ```

  - `annotations` ((#v-synccatalog-annotations)) (`string: null`) - This value defines additional annotations for
    the catalog sync pods. This should be formatted as a multi-line string.

    ```yaml
    annotations: |
      "sample/annotation1": "foo"
      "sample/annotation2": "bar"
    ```

### connectInject ((#h-connectinject))

- `connectInject` ((#v-connectinject)) - Configures the automatic Connect sidecar injector.

  - `enabled` ((#v-connectinject-enabled)) (`boolean: true`) - True if you want to enable connect injection. Set to "-" to inherit from
    global.enabled.

  - `replicas` ((#v-connectinject-replicas)) (`integer: 1`) - The number of deployment replicas.

  - `image` ((#v-connectinject-image)) (`string: null`) - Image for consul-k8s-control-plane that contains the injector.

  - `default` ((#v-connectinject-default)) (`boolean: false`) - If true, the injector will inject the
    Connect sidecar into all pods by default. Otherwise, pods must specify the
    injection annotation (https://consul.io/docs/k8s/connect#consul-hashicorp-com-connect-inject)
    to opt-in to Connect injection. If this is true, pods can use the same annotation
    to explicitly opt-out of injection.

  - `transparentProxy` ((#v-connectinject-transparentproxy)) - Configures Transparent Proxy for Consul Service mesh services.
    Using this feature requires Consul 1.10.0-beta1+.

    - `defaultEnabled` ((#v-connectinject-transparentproxy-defaultenabled)) (`boolean: true`) - If true, then all Consul Service mesh will run with transparent proxy enabled by default,
      i.e. we enforce that all traffic within the pod will go through the proxy.
      This value is overridable via the "consul.hashicorp.com/transparent-proxy" pod annotation.

    - `defaultOverwriteProbes` ((#v-connectinject-transparentproxy-defaultoverwriteprobes)) (`boolean: true`) - If true, we will overwrite Kubernetes HTTP probes of the pod to point to the Envoy proxy instead.
      This setting is recommended because with traffic being enforced to go through the Envoy proxy,
      the probes on the pod will fail because kube-proxy doesn't have the right certificates
      to talk to Envoy.
      This value is also overridable via the "consul.hashicorp.com/transparent-proxy-overwrite-probes" annotation.
      Note: This value has no effect if transparent proxy is disabled on the pod.

  - `disruptionBudget` ((#v-connectinject-disruptionbudget)) - This configures the PodDisruptionBudget (https://kubernetes.io/docs/tasks/run-application/configure-pdb/)
    for the service mesh sidecar injector.

<<<<<<< HEAD
    - `enabled` ((#v-connectinject-disruptionbudget-enabled)) (`boolean: true`) - This will enable/disable registering a PodDisruptionBudget for the
      service mesh sidecar injector. If this is enabled, it will only register the budget so long as
      the service mesh is enabled.
=======
    - `enabled` ((#v-connectinject-disruptionbudget-enabled)) (`boolean: true`) - Enables registering a PodDisruptionBudget for the
      service mesh sidecar injector. If enabled, it only registers the budget so long as
      the service mesh is enabled. To disable, set to `false`.
>>>>>>> feaa330c

    - `maxUnavailable` ((#v-connectinject-disruptionbudget-maxunavailable)) (`integer: null`) - The maximum number of unavailable pods. By default, this will be
      automatically computed based on the `connectInject.replicas` value to be `(n/2)-1`.
      If you need to set this to `0`, you will need to add a
      --set 'connectInject.disruptionBudget.maxUnavailable=0'` flag to the helm chart installation
      command because of a limitation in the Helm templating language.

    - `minAvailable` ((#v-connectinject-disruptionbudget-minavailable)) (`integer: null`) - The minimum number of available pods.
      Takes precedence over maxUnavailable if set.

  - `cni` ((#v-connectinject-cni)) - Configures consul-cni plugin for Consul Service mesh services

<<<<<<< HEAD
    - `enabled` ((#v-connectinject-cni-enabled)) (`boolean: false`) - If true, then all traffic redirection setup will use the consul-cni plugin.
=======
    - `enabled` ((#v-connectinject-cni-enabled)) (`boolean: false`) - If true, then all traffic redirection setup uses the consul-cni plugin.
>>>>>>> feaa330c
      Requires connectInject.enabled to also be true.

    - `logLevel` ((#v-connectinject-cni-loglevel)) (`string: null`) - Log level for the installer and plugin. Overrides global.logLevel

    - `cniBinDir` ((#v-connectinject-cni-cnibindir)) (`string: /opt/cni/bin`) - Location on the kubernetes node where the CNI plugin is installed. Shoud be the absolute path and start with a '/'
      Example on GKE:

      ```yaml
      cniBinDir: "/home/kubernetes/bin"
      ```

    - `cniNetDir` ((#v-connectinject-cni-cninetdir)) (`string: /etc/cni/net.d`) - Location on the kubernetes node of all CNI configuration. Should be the absolute path and start with a '/'

    - `multus` ((#v-connectinject-cni-multus)) (`string: false`) - If multus CNI plugin is enabled with consul-cni. When enabled, consul-cni will not be installed as a chained
      CNI plugin. Instead, a NetworkAttachementDefinition CustomResourceDefinition (CRD) will be created in the helm
      release namespace. Following multus plugin standards, an annotation is required in order for the consul-cni plugin
      to be executed and for your service to be added to the Consul Service Mesh.

      Add the annotation `'k8s.v1.cni.cncf.io/networks': '[{ "name":"consul-cni","namespace": "consul" }]'` to your pod
      to use the default installed NetworkAttachementDefinition CRD.

      Please refer to the [Multus Quickstart Guide](https://github.com/k8snetworkplumbingwg/multus-cni/blob/master/docs/quickstart.md)
      for more information about using multus.

    - `resources` ((#v-connectinject-cni-resources)) (`map`) - The resource settings for CNI installer daemonset.

    - `resourceQuota` ((#v-connectinject-cni-resourcequota)) - Resource quotas for running the daemonset as system critical pods

      - `pods` ((#v-connectinject-cni-resourcequota-pods)) (`integer: 5000`)

    - `securityContext` ((#v-connectinject-cni-securitycontext)) (`map`) - The security context for the CNI installer daemonset. This should be a YAML map corresponding to a
      Kubernetes [SecurityContext](https://kubernetes.io/docs/tasks/configure-pod-container/security-context/) object.
      By default, servers will run as root, with user ID `0` and group ID `0`.
      Note: if running on OpenShift, this setting is ignored because the user and group are set automatically
      by the OpenShift platform.

    - `updateStrategy` ((#v-connectinject-cni-updatestrategy)) (`string: null`) - updateStrategy for the CNI installer DaemonSet.
      See https://kubernetes.io/docs/tasks/manage-daemon/update-daemon-set/#daemonset-update-strategy.
      This should be a multi-line string mapping directly to the updateStrategy

      Example:

      ```yaml
      updateStrategy: |
        rollingUpdate:
          maxUnavailable: 5
        type: RollingUpdate
      ```

  - `consulNode` ((#v-connectinject-consulnode))

    - `meta` ((#v-connectinject-consulnode-meta)) (`map`) - meta specifies an arbitrary metadata key/value pair to associate with the node.

      Example:

      ```yaml
      meta:
        cluster: test-cluster
        persistent: true
      ```

  - `metrics` ((#v-connectinject-metrics)) - Configures metrics for Consul Connect services. All values are overridable
    via annotations on a per-pod basis.

    - `defaultEnabled` ((#v-connectinject-metrics-defaultenabled)) (`string: -`) - If true, the connect-injector will automatically
      add prometheus annotations to connect-injected pods. It will also
      add a listener on the Envoy sidecar to expose metrics. The exposed
      metrics will depend on whether metrics merging is enabled:
        - If metrics merging is enabled:
          the consul-dataplane will run a merged metrics server
          combining Envoy sidecar and Connect service metrics,
          i.e. if your service exposes its own Prometheus metrics.
        - If metrics merging is disabled:
          the listener will just expose Envoy sidecar metrics.
      This will inherit from `global.metrics.enabled`.

    - `defaultEnableMerging` ((#v-connectinject-metrics-defaultenablemerging)) (`boolean: false`) - Configures the consul-dataplane to run a merged metrics server
      to combine and serve both Envoy and Connect service metrics.
      This feature is available only in Consul v1.10.0 or greater.

    - `defaultMergedMetricsPort` ((#v-connectinject-metrics-defaultmergedmetricsport)) (`integer: 20100`) - Configures the port at which the consul-dataplane will listen on to return
      combined metrics. This port only needs to be changed if it conflicts with
      the application's ports.

    - `defaultPrometheusScrapePort` ((#v-connectinject-metrics-defaultprometheusscrapeport)) (`integer: 20200`) - Configures the port Prometheus will scrape metrics from, by configuring
      the Pod annotation `prometheus.io/port` and the corresponding listener in
      the Envoy sidecar.
      NOTE: This is *not* the port that your application exposes metrics on.
      That can be configured with the
      `consul.hashicorp.com/service-metrics-port` annotation.

    - `defaultPrometheusScrapePath` ((#v-connectinject-metrics-defaultprometheusscrapepath)) (`string: /metrics`) - Configures the path Prometheus will scrape metrics from, by configuring the pod
      annotation `prometheus.io/path` and the corresponding handler in the Envoy
      sidecar.
      NOTE: This is *not* the path that your application exposes metrics on.
      That can be configured with the
      `consul.hashicorp.com/service-metrics-path` annotation.

  - `envoyExtraArgs` ((#v-connectinject-envoyextraargs)) (`string: null`) - Used to pass arguments to the injected envoy sidecar.
    Valid arguments to pass to envoy can be found here: https://www.envoyproxy.io/docs/envoy/latest/operations/cli
    e.g "--log-level debug --disable-hot-restart"

  - `priorityClassName` ((#v-connectinject-priorityclassname)) (`string: ""`) - Optional priorityClassName.

  - `extraLabels` ((#v-connectinject-extralabels)) (`map`) - Extra labels to attach to the connect inject pods. This should be a YAML map.

    Example:

    ```yaml
    extraLabels:
      labelKey: label-value
      anotherLabelKey: another-label-value
    ```

  - `annotations` ((#v-connectinject-annotations)) (`string: null`) - This value defines additional annotations for
    connect inject pods. This should be formatted as a multi-line string.

    ```yaml
    annotations: |
      "sample/annotation1": "foo"
      "sample/annotation2": "bar"
    ```

  - `imageConsul` ((#v-connectinject-imageconsul)) (`string: null`) - The Docker image for Consul to use when performing Connect injection.
    Defaults to global.image.

  - `logLevel` ((#v-connectinject-loglevel)) (`string: ""`) - Override global log verbosity level. One of "debug", "info", "warn", or "error".

  - `serviceAccount` ((#v-connectinject-serviceaccount))

    - `annotations` ((#v-connectinject-serviceaccount-annotations)) (`string: null`) - This value defines additional annotations for the injector service account. This should be formatted as a
      multi-line string.

      ```yaml
      annotations: |
        "sample/annotation1": "foo"
        "sample/annotation2": "bar"
      ```

  - `resources` ((#v-connectinject-resources)) (`map`) - The resource settings for connect inject pods.

  - `failurePolicy` ((#v-connectinject-failurepolicy)) (`string: Fail`) - Sets the failurePolicy for the mutating webhook. By default this will cause pods not part of the consul installation to fail scheduling while the webhook
    is offline. This prevents a pod from skipping mutation if the webhook were to be momentarily offline.
    Once the webhook is back online the pod will be scheduled.
    In some environments such as Kind this may have an undesirable effect as it may prevent volume provisioner pods from running
    which can lead to hangs. In these environments it is recommend to use "Ignore" instead.
    This setting can be safely disabled by setting to "Ignore".

  - `namespaceSelector` ((#v-connectinject-namespaceselector)) (`string`) - Selector for restricting the webhook to only specific namespaces.
    Use with `connectInject.default: true` to automatically inject all pods in namespaces that match the selector. This should be set to a multiline string.
    See https://kubernetes.io/docs/reference/access-authn-authz/extensible-admission-controllers/#matching-requests-namespaceselector
    for more details.

    By default, we exclude the kube-system namespace since usually users won't
    want those pods injected and also the local-path-storage namespace so that
    Kind (Kubernetes In Docker) can provision Pods used to create PVCs.
    Note that this exclusion is only supported in Kubernetes v1.21.1+.

    Example:

    ```yaml
    namespaceSelector: |
      matchLabels:
        namespace-label: label-value
    ```

  - `k8sAllowNamespaces` ((#v-connectinject-k8sallownamespaces)) (`array<string>: ["*"]`) - List of k8s namespaces to allow Connect sidecar
    injection in. If a k8s namespace is not included or is listed in `k8sDenyNamespaces`,
    pods in that k8s namespace will not be injected even if they are explicitly
    annotated. Use `["*"]` to automatically allow all k8s namespaces.

    For example, `["namespace1", "namespace2"]` will only allow pods in the k8s
    namespaces `namespace1` and `namespace2` to have Connect sidecars injected
    and registered with Consul. All other k8s namespaces will be ignored.

    To deny all namespaces, set this to `[]`.

    Note: `k8sDenyNamespaces` takes precedence over values defined here and
    `namespaceSelector` takes precedence over both since it is applied first.
    `kube-system` and `kube-public` are never injected, even if included here.

  - `k8sDenyNamespaces` ((#v-connectinject-k8sdenynamespaces)) (`array<string>: []`) - List of k8s namespaces that should not allow Connect
    sidecar injection. This list takes precedence over `k8sAllowNamespaces`.
    `*` is not supported because then nothing would be allowed to be injected.

    For example, if `k8sAllowNamespaces` is `["*"]` and k8sDenyNamespaces is
    `["namespace1", "namespace2"]`, then all k8s namespaces besides "namespace1"
    and "namespace2" will be available for injection.

    Note: `namespaceSelector` takes precedence over this since it is applied first.
    `kube-system` and `kube-public` are never injected.

  - `consulNamespaces` ((#v-connectinject-consulnamespaces)) - <EnterpriseAlert inline /> These settings manage the connect injector's interaction with
    Consul namespaces (requires consul-ent v1.7+).
    Also, `global.enableConsulNamespaces` must be true.

    - `consulDestinationNamespace` ((#v-connectinject-consulnamespaces-consuldestinationnamespace)) (`string: default`) - Name of the Consul namespace to register all
      k8s pods into. If the Consul namespace does not already exist,
      it will be created. This will be ignored if `mirroringK8S` is true.

    - `mirroringK8S` ((#v-connectinject-consulnamespaces-mirroringk8s)) (`boolean: true`) - Causes k8s pods to be registered into a Consul namespace
      of the same name as their k8s namespace, optionally prefixed if
      `mirroringK8SPrefix` is set below. If the Consul namespace does not
      already exist, it will be created. Turning this on overrides the
      `consulDestinationNamespace` setting. If mirroring is enabled, avoid creating any Consul
      resources in the following Kubernetes namespaces, as Consul currently reserves these
      namespaces for system use: "system", "universal", "operator", "root".

    - `mirroringK8SPrefix` ((#v-connectinject-consulnamespaces-mirroringk8sprefix)) (`string: ""`) - If `mirroringK8S` is set to true, `mirroringK8SPrefix` allows each Consul namespace
      to be given a prefix. For example, if `mirroringK8SPrefix` is set to "k8s-", a
      pod in the k8s `staging` namespace will be registered into the
      `k8s-staging` Consul namespace.

  - `nodeSelector` ((#v-connectinject-nodeselector)) (`string: null`) - Selector labels for connectInject pod assignment, formatted as a multi-line string.
    ref: https://kubernetes.io/docs/concepts/configuration/assign-pod-node/#nodeselector

    Example:

    ```yaml
    nodeSelector: |
      beta.kubernetes.io/arch: amd64
    ```

  - `affinity` ((#v-connectinject-affinity)) (`string: null`) - Affinity Settings
    This should be a multi-line string matching the affinity object

  - `tolerations` ((#v-connectinject-tolerations)) (`string: null`) - Toleration Settings
    This should be a multi-line string matching the Toleration array
    in a PodSpec.

  - `aclBindingRuleSelector` ((#v-connectinject-aclbindingruleselector)) (`string: serviceaccount.name!=default`) - Query that defines which Service Accounts
    can authenticate to Consul and receive an ACL token during Connect injection.
    The default setting, i.e. serviceaccount.name!=default, prevents the
    'default' Service Account from logging in.
    If set to an empty string all service accounts can log in.
    This only has effect if ACLs are enabled.

    See https://www.consul.io/docs/acl/acl-auth-methods.html#binding-rules
    and https://www.consul.io/docs/acl/auth-methods/kubernetes.html#trusted-identity-attributes
    for more details.
    Requires Consul >= v1.5.

  - `overrideAuthMethodName` ((#v-connectinject-overrideauthmethodname)) (`string: ""`) - If you are not using global.acls.manageSystemACLs and instead manually setting up an
    auth method for Connect inject, set this to the name of your auth method.

  - `aclInjectToken` ((#v-connectinject-aclinjecttoken)) - Refers to a Kubernetes secret that you have created that contains
    an ACL token for your Consul cluster which allows the Connect injector the correct
    permissions. This is only needed if Consul namespaces <EnterpriseAlert inline /> and ACLs
    are enabled on the Consul cluster and you are not setting
    `global.acls.manageSystemACLs` to `true`.
    This token needs to have `operator = "write"` privileges to be able to
    create Consul namespaces.

    - `secretName` ((#v-connectinject-aclinjecttoken-secretname)) (`string: null`) - The name of the Vault secret that holds the ACL inject token.

    - `secretKey` ((#v-connectinject-aclinjecttoken-secretkey)) (`string: null`) - The key within the Vault secret that holds the ACL inject token.

  - `sidecarProxy` ((#v-connectinject-sidecarproxy))

    - `concurrency` ((#v-connectinject-sidecarproxy-concurrency)) (`string: 2`) - The number of worker threads to be used by the Envoy proxy.
      By default the threading model of Envoy will use one thread per CPU core per envoy proxy. This
      leads to unnecessary thread and memory usage and leaves unnecessary idle connections open. It is
      advised to keep this number low for sidecars and high for edge proxies.
      This will control the `--concurrency` flag to Envoy.
      For additional information see also: https://blog.envoyproxy.io/envoy-threading-model-a8d44b922310

      This setting can be overridden on a per-pod basis via this annotation:
      - `consul.hashicorp.com/consul-envoy-proxy-concurrency`

    - `resources` ((#v-connectinject-sidecarproxy-resources)) (`map`) - Set default resources for sidecar proxy. If null, that resource won't
      be set.
      These settings can be overridden on a per-pod basis via these annotations:

      - `consul.hashicorp.com/sidecar-proxy-cpu-limit`
      - `consul.hashicorp.com/sidecar-proxy-cpu-request`
      - `consul.hashicorp.com/sidecar-proxy-memory-limit`
      - `consul.hashicorp.com/sidecar-proxy-memory-request`

      - `requests` ((#v-connectinject-sidecarproxy-resources-requests))

        - `memory` ((#v-connectinject-sidecarproxy-resources-requests-memory)) (`string: null`) - Recommended default: 100Mi

        - `cpu` ((#v-connectinject-sidecarproxy-resources-requests-cpu)) (`string: null`) - Recommended default: 100m

      - `limits` ((#v-connectinject-sidecarproxy-resources-limits))

        - `memory` ((#v-connectinject-sidecarproxy-resources-limits-memory)) (`string: null`) - Recommended default: 100Mi

        - `cpu` ((#v-connectinject-sidecarproxy-resources-limits-cpu)) (`string: null`) - Recommended default: 100m

  - `initContainer` ((#v-connectinject-initcontainer)) (`map`) - The resource settings for the Connect injected init container.

### meshGateway ((#h-meshgateway))

- `meshGateway` ((#v-meshgateway)) - [Mesh Gateways](/docs/connect/gateways/mesh-gateway) enable Consul Connect to work across Consul datacenters.

  - `enabled` ((#v-meshgateway-enabled)) (`boolean: false`) - If [mesh gateways](/docs/connect/gateways/mesh-gateway) are enabled, a Deployment will be created that runs
    gateways and Consul Connect will be configured to use gateways.
    This setting is required for [Cluster Peering](/docs/connect/cluster-peering/k8s).
    Requirements: consul 1.6.0+ if using `global.acls.manageSystemACLs``.

  - `replicas` ((#v-meshgateway-replicas)) (`integer: 1`) - Number of replicas for the Deployment.

  - `wanAddress` ((#v-meshgateway-wanaddress)) - What gets registered as WAN address for the gateway.

    - `source` ((#v-meshgateway-wanaddress-source)) (`string: Service`) - source configures where to retrieve the WAN address (and possibly port)
      for the mesh gateway from.
      Can be set to either: `Service`, `NodeIP`, `NodeName` or `Static`.

      - `Service` - Determine the address based on the service type.

        - If `service.type=LoadBalancer` use the external IP or hostname of
          the service. Use the port set by `service.port`.

        - If `service.type=NodePort` use the Node IP. The port will be set to
          `service.nodePort` so `service.nodePort` cannot be null.

        - If `service.type=ClusterIP` use the `ClusterIP`. The port will be set to
          `service.port`.

        - `service.type=ExternalName` is not supported.

      - `NodeIP` - The node IP as provided by the Kubernetes downward API.

      - `NodeName` - The name of the node as provided by the Kubernetes downward
        API. This is useful if the node names are DNS entries that
        are routable from other datacenters.

      - `Static` - Use the address hardcoded in `meshGateway.wanAddress.static`.

    - `port` ((#v-meshgateway-wanaddress-port)) (`integer: 443`) - Port that gets registered for WAN traffic.
      If source is set to "Service" then this setting will have no effect.
      See the documentation for source as to which port will be used in that
      case.

    - `static` ((#v-meshgateway-wanaddress-static)) (`string: ""`) - If source is set to "Static" then this value will be used as the WAN
      address of the mesh gateways. This is useful if you've configured a
      DNS entry to point to your mesh gateways.

  - `service` ((#v-meshgateway-service)) - The service option configures the Service that fronts the Gateway Deployment.

    - `type` ((#v-meshgateway-service-type)) (`string: LoadBalancer`) - Type of service, ex. LoadBalancer, ClusterIP.

    - `port` ((#v-meshgateway-service-port)) (`integer: 443`) - Port that the service will be exposed on.
      The targetPort will be set to meshGateway.containerPort.

    - `nodePort` ((#v-meshgateway-service-nodeport)) (`integer: null`) - Optionally set the nodePort value of the service if using a NodePort service.
      If not set and using a NodePort service, Kubernetes will automatically assign
      a port.

    - `annotations` ((#v-meshgateway-service-annotations)) (`string: null`) - Annotations to apply to the mesh gateway service.

      Example:

      ```yaml
      annotations: |
        'annotation-key': annotation-value
      ```

    - `additionalSpec` ((#v-meshgateway-service-additionalspec)) (`string: null`) - Optional YAML string that will be appended to the Service spec.

  - `hostNetwork` ((#v-meshgateway-hostnetwork)) (`boolean: false`) - If set to true, gateway Pods will run on the host network.

  - `dnsPolicy` ((#v-meshgateway-dnspolicy)) (`string: null`) - dnsPolicy to use.

  - `consulServiceName` ((#v-meshgateway-consulservicename)) (`string: mesh-gateway`) - Consul service name for the mesh gateways.
    Cannot be set to anything other than "mesh-gateway" if
    global.acls.manageSystemACLs is true since the ACL token
    generated is only for the name 'mesh-gateway'.

  - `containerPort` ((#v-meshgateway-containerport)) (`integer: 8443`) - Port that the gateway will run on inside the container.

  - `hostPort` ((#v-meshgateway-hostport)) (`integer: null`) - Optional hostPort for the gateway to be exposed on.
    This can be used with wanAddress.port and wanAddress.useNodeIP
    to expose the gateways directly from the node.
    If hostNetwork is true, this must be null or set to the same port as
    containerPort.
    NOTE: Cannot set to 8500 or 8502 because those are reserved for the Consul
    agent.

  - `serviceAccount` ((#v-meshgateway-serviceaccount))

    - `annotations` ((#v-meshgateway-serviceaccount-annotations)) (`string: null`) - This value defines additional annotations for the mesh gateways' service account. This should be formatted as a
      multi-line string.

      ```yaml
      annotations: |
        "sample/annotation1": "foo"
        "sample/annotation2": "bar"
      ```

  - `resources` ((#v-meshgateway-resources)) (`map`) - The resource settings for mesh gateway pods.
    NOTE: The use of a YAML string is deprecated. Instead, set directly as a
    YAML map.

  - `initServiceInitContainer` ((#v-meshgateway-initserviceinitcontainer)) (`map`) - The resource settings for the `service-init` init container.

  - `affinity` ((#v-meshgateway-affinity)) (`string: null`) - This value defines the affinity (https://kubernetes.io/docs/concepts/configuration/assign-pod-node/#affinity-and-anti-affinity)
    for mesh gateway pods. It defaults to `null` thereby allowing multiple gateway pods on each node. But if one would prefer
    a mode which minimizes risk of the cluster becoming unusable if a node is lost, set this value
    to the value in the example below.

    Example:

    ```yaml
     affinity: |
       podAntiAffinity:
         requiredDuringSchedulingIgnoredDuringExecution:
           - labelSelector:
               matchLabels:
                 app: {{ template "consul.name" . }}
                 release: "{{ .Release.Name }}"
                 component: mesh-gateway
             topologyKey: kubernetes.io/hostname
    ```

  - `tolerations` ((#v-meshgateway-tolerations)) (`string: null`) - Optional YAML string to specify tolerations.

  - `topologySpreadConstraints` ((#v-meshgateway-topologyspreadconstraints)) (`string: ""`) - Pod topology spread constraints for mesh gateway pods.
    This should be a multi-line YAML string matching the `topologySpreadConstraints` array
    (https://kubernetes.io/docs/concepts/workloads/pods/pod-topology-spread-constraints/) in a Pod Spec.

    This requires K8S >= 1.18 (beta) or 1.19 (stable).

    Example:

    ```yaml
    topologySpreadConstraints: |
      - maxSkew: 1
        topologyKey: topology.kubernetes.io/zone
        whenUnsatisfiable: DoNotSchedule
        labelSelector:
          matchLabels:
            app: {{ template "consul.name" . }}
            release: "{{ .Release.Name }}"
            component: mesh-gateway
    ```

  - `nodeSelector` ((#v-meshgateway-nodeselector)) (`string: null`) - Optional YAML string to specify a nodeSelector config.

  - `priorityClassName` ((#v-meshgateway-priorityclassname)) (`string: ""`) - Optional priorityClassName.

  - `annotations` ((#v-meshgateway-annotations)) (`string: null`) - Annotations to apply to the mesh gateway deployment.

    Example:

    ```yaml
    annotations: |
      'annotation-key': annotation-value
    ```

### ingressGateways ((#h-ingressgateways))

- `ingressGateways` ((#v-ingressgateways)) - Configuration options for ingress gateways. Default values for all
  ingress gateways are defined in `ingressGateways.defaults`. Any of
  these values may be overridden in `ingressGateways.gateways` for a
  specific gateway with the exception of annotations. Annotations will
  include both the default annotations and any additional ones defined
  for a specific gateway.
  Requirements: consul >= 1.8.0

  - `enabled` ((#v-ingressgateways-enabled)) (`boolean: false`) - Enable ingress gateway deployment. Requires `connectInject.enabled=true`
    and `client.enabled=true`.

  - `defaults` ((#v-ingressgateways-defaults)) - Defaults sets default values for all gateway fields. With the exception
    of annotations, defining any of these values in the `gateways` list
    will override the default values provided here. Annotations will
    include both the default annotations and any additional ones defined
    for a specific gateway.

    - `replicas` ((#v-ingressgateways-defaults-replicas)) (`integer: 1`) - Number of replicas for each ingress gateway defined.

    - `service` ((#v-ingressgateways-defaults-service)) - The service options configure the Service that fronts the gateway Deployment.

      - `type` ((#v-ingressgateways-defaults-service-type)) (`string: ClusterIP`) - Type of service: LoadBalancer, ClusterIP or NodePort. If using NodePort service
        type, you must set the desired nodePorts in the `ports` setting below.

      - `ports` ((#v-ingressgateways-defaults-service-ports)) (`array<map>: [{port: 8080, port: 8443}]`) - Ports that will be exposed on the service and gateway container. Any
        ports defined as ingress listeners on the gateway's Consul configuration
        entry should be included here. The first port will be used as part of
        the Consul service registration for the gateway and be listed in its
        SRV record. If using a NodePort service type, you must specify the
        desired nodePort for each exposed port.

      - `annotations` ((#v-ingressgateways-defaults-service-annotations)) (`string: null`) - Annotations to apply to the ingress gateway service. Annotations defined
        here will be applied to all ingress gateway services in addition to any
        service annotations defined for a specific gateway in `ingressGateways.gateways`.

        Example:

        ```yaml
        annotations: |
          'annotation-key': annotation-value
        ```

      - `additionalSpec` ((#v-ingressgateways-defaults-service-additionalspec)) (`string: null`) - Optional YAML string that will be appended to the Service spec.

    - `serviceAccount` ((#v-ingressgateways-defaults-serviceaccount))

      - `annotations` ((#v-ingressgateways-defaults-serviceaccount-annotations)) (`string: null`) - This value defines additional annotations for the ingress gateways' service account. This should be formatted
        as a multi-line string.

        ```yaml
        annotations: |
          "sample/annotation1": "foo"
          "sample/annotation2": "bar"
        ```

    - `resources` ((#v-ingressgateways-defaults-resources)) (`map`) - Resource limits for all ingress gateway pods

    - `affinity` ((#v-ingressgateways-defaults-affinity)) (`string: null`) - This value defines the affinity (https://kubernetes.io/docs/concepts/configuration/assign-pod-node/#affinity-and-anti-affinity)
      for ingress gateway pods. It defaults to `null` thereby allowing multiple gateway pods on each node. But if one would prefer
      a mode which minimizes risk of the cluster becoming unusable if a node is lost, set this value
      to the value in the example below.

      Example:

      ```yaml
       affinity: |
         podAntiAffinity:
           requiredDuringSchedulingIgnoredDuringExecution:
             - labelSelector:
                 matchLabels:
                   app: {{ template "consul.name" . }}
                   release: "{{ .Release.Name }}"
                   component: ingress-gateway
               topologyKey: kubernetes.io/hostname
      ```

    - `tolerations` ((#v-ingressgateways-defaults-tolerations)) (`string: null`) - Optional YAML string to specify tolerations.

    - `topologySpreadConstraints` ((#v-ingressgateways-defaults-topologyspreadconstraints)) (`string: ""`) - Pod topology spread constraints for ingress gateway pods.
      This should be a multi-line YAML string matching the `topologySpreadConstraints` array
      (https://kubernetes.io/docs/concepts/workloads/pods/pod-topology-spread-constraints/) in a Pod Spec.

      This requires K8S >= 1.18 (beta) or 1.19 (stable).

      Example:

      ```yaml
      topologySpreadConstraints: |
        - maxSkew: 1
          topologyKey: topology.kubernetes.io/zone
          whenUnsatisfiable: DoNotSchedule
          labelSelector:
            matchLabels:
              app: {{ template "consul.name" . }}
              release: "{{ .Release.Name }}"
              component: ingress-gateway
      ```

    - `nodeSelector` ((#v-ingressgateways-defaults-nodeselector)) (`string: null`) - Optional YAML string to specify a nodeSelector config.

    - `priorityClassName` ((#v-ingressgateways-defaults-priorityclassname)) (`string: ""`) - Optional priorityClassName.

    - `terminationGracePeriodSeconds` ((#v-ingressgateways-defaults-terminationgraceperiodseconds)) (`integer: 10`) - Amount of seconds to wait for graceful termination before killing the pod.

    - `annotations` ((#v-ingressgateways-defaults-annotations)) (`string: null`) - Annotations to apply to the ingress gateway deployment. Annotations defined
      here will be applied to all ingress gateway deployments in addition to any
      annotations defined for a specific gateway in `ingressGateways.gateways`.

      Example:

      ```yaml
      annotations: |
        "annotation-key": 'annotation-value'
      ```

    - `consulNamespace` ((#v-ingressgateways-defaults-consulnamespace)) (`string: default`) - <EnterpriseAlert inline /> `consulNamespace` defines the Consul namespace to register
      the gateway into. Requires `global.enableConsulNamespaces` to be true and
      Consul Enterprise v1.7+ with a valid Consul Enterprise license.
      Note: The Consul namespace MUST exist before the gateway is deployed.

  - `gateways` ((#v-ingressgateways-gateways)) (`array<map>`) - Gateways is a list of gateway objects. The only required field for
    each is `name`, though they can also contain any of the fields in
    `defaults`. Values defined here override the defaults except in the
    case of annotations where both will be applied.

  - `name` ((#v-ingressgateways-gateways-name)) (`string: ingress-gateway`)

### terminatingGateways ((#h-terminatinggateways))

- `terminatingGateways` ((#v-terminatinggateways)) - Configuration options for terminating gateways. Default values for all
  terminating gateways are defined in `terminatingGateways.defaults`. Any of
  these values may be overridden in `terminatingGateways.gateways` for a
  specific gateway with the exception of annotations. Annotations will
  include both the default annotations and any additional ones defined
  for a specific gateway.
  Requirements: consul >= 1.8.0

  - `enabled` ((#v-terminatinggateways-enabled)) (`boolean: false`) - Enable terminating gateway deployment. Requires `connectInject.enabled=true`
    and `client.enabled=true`.

  - `defaults` ((#v-terminatinggateways-defaults)) - Defaults sets default values for all gateway fields. With the exception
    of annotations, defining any of these values in the `gateways` list
    will override the default values provided here. Annotations will
    include both the default annotations and any additional ones defined
    for a specific gateway.

    - `replicas` ((#v-terminatinggateways-defaults-replicas)) (`integer: 1`) - Number of replicas for each terminating gateway defined.

    - `extraVolumes` ((#v-terminatinggateways-defaults-extravolumes)) (`array<map>`) - A list of extra volumes to mount. These will be exposed to Consul in the path `/consul/userconfig/<name>/`.

      Example:

      ```yaml
      extraVolumes:
        - type: secret
          name: my-secret
          items: # optional items array
            - key: key
              path: path # secret will now mount to /consul/userconfig/my-secret/path
      ```

    - `resources` ((#v-terminatinggateways-defaults-resources)) (`map`) - Resource limits for all terminating gateway pods

    - `affinity` ((#v-terminatinggateways-defaults-affinity)) (`string: null`) - This value defines the affinity (https://kubernetes.io/docs/concepts/configuration/assign-pod-node/#affinity-and-anti-affinity)
      for terminating gateway pods. It defaults to `null` thereby allowing multiple gateway pods on each node. But if one would prefer
      a mode which minimizes risk of the cluster becoming unusable if a node is lost, set this value
      to the value in the example below.

      Example:

      ```yaml
       affinity: |
         podAntiAffinity:
           requiredDuringSchedulingIgnoredDuringExecution:
             - labelSelector:
                 matchLabels:
                   app: {{ template "consul.name" . }}
                   release: "{{ .Release.Name }}"
                   component: terminating-gateway
               topologyKey: kubernetes.io/hostname
      ```

    - `tolerations` ((#v-terminatinggateways-defaults-tolerations)) (`string: null`) - Optional YAML string to specify tolerations.

    - `topologySpreadConstraints` ((#v-terminatinggateways-defaults-topologyspreadconstraints)) (`string: ""`) - Pod topology spread constraints for terminating gateway pods.
      This should be a multi-line YAML string matching the `topologySpreadConstraints` array
      (https://kubernetes.io/docs/concepts/workloads/pods/pod-topology-spread-constraints/) in a Pod Spec.

      This requires K8S >= 1.18 (beta) or 1.19 (stable).

      Example:

      ```yaml
      topologySpreadConstraints: |
        - maxSkew: 1
          topologyKey: topology.kubernetes.io/zone
          whenUnsatisfiable: DoNotSchedule
          labelSelector:
            matchLabels:
              app: {{ template "consul.name" . }}
              release: "{{ .Release.Name }}"
              component: terminating-gateway
      ```

    - `nodeSelector` ((#v-terminatinggateways-defaults-nodeselector)) (`string: null`) - Optional YAML string to specify a nodeSelector config.

    - `priorityClassName` ((#v-terminatinggateways-defaults-priorityclassname)) (`string: ""`) - Optional priorityClassName.

    - `annotations` ((#v-terminatinggateways-defaults-annotations)) (`string: null`) - Annotations to apply to the terminating gateway deployment. Annotations defined
      here will be applied to all terminating gateway deployments in addition to any
      annotations defined for a specific gateway in `terminatingGateways.gateways`.

      Example:

      ```yaml
      annotations: |
        'annotation-key': annotation-value
      ```

    - `serviceAccount` ((#v-terminatinggateways-defaults-serviceaccount))

      - `annotations` ((#v-terminatinggateways-defaults-serviceaccount-annotations)) (`string: null`) - This value defines additional annotations for the terminating gateways' service account. This should be
        formatted as a multi-line string.

        ```yaml
        annotations: |
          "sample/annotation1": "foo"
          "sample/annotation2": "bar"
        ```

    - `consulNamespace` ((#v-terminatinggateways-defaults-consulnamespace)) (`string: default`) - <EnterpriseAlert inline /> `consulNamespace` defines the Consul namespace to register
      the gateway into. Requires `global.enableConsulNamespaces` to be true and
      Consul Enterprise v1.7+ with a valid Consul Enterprise license.
      Note: The Consul namespace MUST exist before the gateway is deployed.

  - `gateways` ((#v-terminatinggateways-gateways)) (`array<map>`) - Gateways is a list of gateway objects. The only required field for
    each is `name`, though they can also contain any of the fields in
    `defaults`. Values defined here override the defaults except in the
    case of annotations where both will be applied.

  - `name` ((#v-terminatinggateways-gateways-name)) (`string: terminating-gateway`)

### apiGateway ((#h-apigateway))

- `apiGateway` ((#v-apigateway)) - Configuration settings for the Consul API Gateway integration

  - `enabled` ((#v-apigateway-enabled)) (`boolean: false`) - When true the helm chart will install the Consul API Gateway controller

  - `image` ((#v-apigateway-image)) (`string: null`) - Image to use for the api-gateway-controller pods and gateway instances

    ~> **Note:** Using API Gateway <= 0.4 with external servers requires setting `client.enabled: true`.

  - `imageEnvoy` ((#v-apigateway-imageenvoy)) (`string: envoyproxy/envoy:<latest supported version>`) - The name (and tag) of the Envoy Docker image used for the
    apiGateway. For other Consul compoenents, imageEnvoy has been replaced with Consul Dataplane.

  - `logLevel` ((#v-apigateway-loglevel)) (`string: info`) - Override global log verbosity level for api-gateway-controller pods. One of "debug", "info", "warn", or "error".

  - `managedGatewayClass` ((#v-apigateway-managedgatewayclass)) - Configuration settings for the optional GatewayClass installed by consul-k8s (enabled by default)

    - `enabled` ((#v-apigateway-managedgatewayclass-enabled)) (`boolean: true`) - When true a GatewayClass is configured to automatically work with Consul as installed by helm.

    - `nodeSelector` ((#v-apigateway-managedgatewayclass-nodeselector)) (`string: null`) - This value defines `nodeSelector` (https://kubernetes.io/docs/concepts/configuration/assign-pod-node/#nodeselector)
      labels for gateway pod assignment, formatted as a multi-line string.

      Example:

      ```yaml
      nodeSelector: |
        beta.kubernetes.io/arch: amd64
      ```

<<<<<<< HEAD
    - `tolerations` ((#v-apigateway-managedgatewayclass-tolerations)) (`string: null`) - This value defines the tolerations that will be assigned to a gateway pod.
      This should be a multi-line string matching the
      Tolerations (https://kubernetes.io/docs/concepts/configuration/taint-and-toleration/) array in a Pod spec.
=======
    - `tolerations` ((#v-apigateway-managedgatewayclass-tolerations)) (`string: ""`) - Toleration settings for gateway pods created with the managed gateway class. This
      should be a multi-line string matching the [Tolerations]
      (https://kubernetes.io/docs/concepts/configuration/taint-and-toleration/) array in a Pod spec.
>>>>>>> feaa330c

    - `serviceType` ((#v-apigateway-managedgatewayclass-servicetype)) (`string: LoadBalancer`) - This value defines the type of service created for gateways (e.g. LoadBalancer, ClusterIP)

    - `useHostPorts` ((#v-apigateway-managedgatewayclass-usehostports)) (`boolean: false`) - This value toggles if the gateway ports should be mapped to host ports

    - `copyAnnotations` ((#v-apigateway-managedgatewayclass-copyannotations)) - Configuration settings for annotations to be copied from the Gateway to other child resources.

      - `service` ((#v-apigateway-managedgatewayclass-copyannotations-service)) (`string: null`) - This value defines a list of annotations to be copied from the Gateway to the Service created, formatted as a multi-line string.

        Example:

        ```yaml
        service:
          annotations: |
          - external-dns.alpha.kubernetes.io/hostname
        ```

    - `deployment` ((#v-apigateway-managedgatewayclass-deployment)) (`map`) - This value defines the number of pods to deploy for each Gateway as well as a min and max number of pods for all Gateways

      Example:

      ```yaml
      deployment:
        defaultInstances: 3
        maxInstances: 8
        minInstances: 1
      ```

  - `serviceAccount` ((#v-apigateway-serviceaccount)) - Configuration for the ServiceAccount created for the api-gateway component

    - `annotations` ((#v-apigateway-serviceaccount-annotations)) (`string: null`) - This value defines additional annotations for the client service account. This should be formatted as a multi-line
      string.

      ```yaml
      annotations: |
        "sample/annotation1": "foo"
        "sample/annotation2": "bar"
      ```

  - `controller` ((#v-apigateway-controller)) - Configuration for the api-gateway controller component

    - `replicas` ((#v-apigateway-controller-replicas)) (`integer: 1`) - This value sets the number of controller replicas to deploy.

    - `annotations` ((#v-apigateway-controller-annotations)) (`string: null`) - Annotations to apply to the api-gateway-controller pods.

      ```yaml
      annotations: |
        "annotation-key": "annotation-value"
      ```

    - `priorityClassName` ((#v-apigateway-controller-priorityclassname)) (`string: ""`) - This value references an existing
      Kubernetes `priorityClassName` (https://kubernetes.io/docs/concepts/configuration/pod-priority-preemption/#pod-priority)
      that can be assigned to api-gateway-controller pods.

    - `nodeSelector` ((#v-apigateway-controller-nodeselector)) (`string: null`) - This value defines `nodeSelector` (https://kubernetes.io/docs/concepts/configuration/assign-pod-node/#nodeselector)
      labels for api-gateway-controller pod assignment, formatted as a multi-line string.

      Example:

      ```yaml
      nodeSelector: |
        beta.kubernetes.io/arch: amd64
      ```

<<<<<<< HEAD
    - `tolerations` ((#v-apigateway-controller-tolerations)) (`string: null`) - This value defines the tolerations for api-gateway-controller pod, this should be a multi-line string matching the
      Tolerations (https://kubernetes.io/docs/concepts/configuration/taint-and-toleration/) array in a Pod spec.
=======
    - `tolerations` ((#v-apigateway-controller-tolerations)) (`string: null`) - Tolerations settings for the `api-gateway-controller` pod. This should be a multi-line string matching the
      [Tolerations](https://kubernetes.io/docs/concepts/configuration/taint-and-toleration/) array in a Pod spec.
>>>>>>> feaa330c

    - `service` ((#v-apigateway-controller-service)) - Configuration for the Service created for the api-gateway-controller

      - `annotations` ((#v-apigateway-controller-service-annotations)) (`string: null`) - Annotations to apply to the api-gateway-controller service.

        ```yaml
        annotations: |
          "annotation-key": "annotation-value"
        ```

  - `resources` ((#v-apigateway-resources)) (`map`) - The resource settings for api gateway pods.

  - `initCopyConsulContainer` ((#v-apigateway-initcopyconsulcontainer)) (`map`) - The resource settings for the `copy-consul-bin` init container.

### webhookCertManager ((#h-webhookcertmanager))

- `webhookCertManager` ((#v-webhookcertmanager)) - Configuration settings for the webhook-cert-manager
  `webhook-cert-manager` ensures that cert bundles are up to date for the mutating webhook.

  - `tolerations` ((#v-webhookcertmanager-tolerations)) (`string: null`) - Toleration Settings
    This should be a multi-line string matching the Toleration array
    in a PodSpec.

  - `nodeSelector` ((#v-webhookcertmanager-nodeselector)) (`string: null`) - This value defines `nodeSelector` (https://kubernetes.io/docs/concepts/configuration/assign-pod-node/#nodeselector)
    labels for the webhook-cert-manager pod assignment, formatted as a multi-line string.

    Example:

    ```yaml
    nodeSelector: |
      beta.kubernetes.io/arch: amd64
    ```

### prometheus ((#h-prometheus))

- `prometheus` ((#v-prometheus)) - Configures a demo Prometheus installation.

  - `enabled` ((#v-prometheus-enabled)) (`boolean: false`) - When true, the Helm chart will install a demo Prometheus server instance
    alongside Consul.

### tests ((#h-tests))

- `tests` ((#v-tests)) - Control whether a test Pod manifest is generated when running helm template.
  When using helm install, the test Pod is not submitted to the cluster so this
  is only useful when running helm template.

  - `enabled` ((#v-tests-enabled)) (`boolean: true`)

  <!-- codegen: end -->

## Helm Chart Examples

The below `values.yaml` results in a single server Consul cluster with a `LoadBalancer` to allow external access to the UI and API.

```yaml
# values.yaml
server:
  replicas: 1
  bootstrapExpect: 1

ui:
  service:
    type: LoadBalancer
```

The below `values.yaml` results in a three server Consul Enterprise cluster with 100GB of storage and automatic Connect injection.

Note, this would require a secret that contains the enterprise license key.

```yaml
# values.yaml
global:
  image: 'hashicorp/consul-enterprise:1.4.2-ent'

server:
  replicas: 3
  bootstrapExpect: 3
  enterpriseLicense:
    secretName: 'consul-license'
    secretKey: 'key'
  storage: 100Gi
  connect: true

client:
  grpc: true

connectInject:
  enabled: true
  default: false
```

## Customizing the Helm Chart

Consul within Kubernetes is highly configurable and the Helm chart contains dozens
of the most commonly used configuration options.
If you need to extend the Helm chart with additional options, we recommend using a third-party tool,
such as [kustomize](https://github.com/kubernetes-sigs/kustomize) or [ship](https://github.com/replicatedhq/ship).
Note that the Helm chart heavily relies on Helm lifecycle hooks, and so features like bootstrapping ACLs or TLS
will not work as expected. Additionally, we can make changes to the internal implementation (e.g., renaming template files) that
may be backward incompatible with such customizations.<|MERGE_RESOLUTION|>--- conflicted
+++ resolved
@@ -247,11 +247,7 @@
 
       - `controller` ((#v-global-secretsbackend-vault-controller))
 
-<<<<<<< HEAD
-        - `tlsCert` ((#v-global-secretsbackend-vault-controller-tlscert)) - Configuration to the Vault Secret that Kubernetes will use on
-=======
         - `tlsCert` ((#v-global-secretsbackend-vault-controller-tlscert)) - Configuration to the Vault Secret that Kubernetes uses on
->>>>>>> feaa330c
           Kubernetes CRD creation, deletion, and update, to get TLS certificates
           used issued from vault to send webhooks to the controller.
 
@@ -267,22 +263,14 @@
 
       - `connectInject` ((#v-global-secretsbackend-vault-connectinject))
 
-<<<<<<< HEAD
-        - `caCert` ((#v-global-secretsbackend-vault-connectinject-cacert)) - Configuration to the Vault Secret that Kubernetes will use on
-=======
         - `caCert` ((#v-global-secretsbackend-vault-connectinject-cacert)) - Configuration to the Vault Secret that Kubernetes uses on
->>>>>>> feaa330c
           Kubernetes pod creation, deletion, and update, to get CA certificates
           used issued from vault to send webhooks to the ConnectInject.
 
           - `secretName` ((#v-global-secretsbackend-vault-connectinject-cacert-secretname)) (`string: null`) - The Vault secret path that contains the CA certificate for
             Connect Inject webhooks.
 
-<<<<<<< HEAD
-        - `tlsCert` ((#v-global-secretsbackend-vault-connectinject-tlscert)) - Configuration to the Vault Secret that Kubernetes will use on
-=======
         - `tlsCert` ((#v-global-secretsbackend-vault-connectinject-tlscert)) - Configuration to the Vault Secret that Kubernetes uses on
->>>>>>> feaa330c
           Kubernetes pod creation, deletion, and update, to get TLS certificates
           used issued from vault to send webhooks to the ConnectInject.
 
@@ -530,11 +518,7 @@
     - `enabled` ((#v-global-openshift-enabled)) (`boolean: false`) - If true, the Helm chart will create necessary configuration for running
       its components on OpenShift.
 
-<<<<<<< HEAD
-  - `consulAPITimeout` ((#v-global-consulapitimeout)) (`string: 5s`) - The time in seconds that the consul API client will wait for a response from
-=======
   - `consulAPITimeout` ((#v-global-consulapitimeout)) (`string: 5s`) - The time in seconds that the consul API client waits for a response from
->>>>>>> feaa330c
     the API before cancelling the request.
 
   - `cloud` ((#v-global-cloud)) - Enables installing an HCP Consul self-managed cluster.
@@ -678,11 +662,7 @@
     storage classes, the PersistentVolumeClaims would need to be manually created.
     A `null` value will use the Kubernetes cluster's default StorageClass. If a default
     StorageClass does not exist, you will need to create one.
-<<<<<<< HEAD
-    Refer to the [Read/Write Tuning](https://www.consul.io/docs/install/performance#read-write-tuning)
-=======
     Refer to the [Read/Write Tuning](/consul/docs/install/performance#read-write-tuning)
->>>>>>> feaa330c
     section of the Server Performance Requirements documentation for considerations
     around choosing a performant storage class.
 
@@ -1583,15 +1563,9 @@
   - `disruptionBudget` ((#v-connectinject-disruptionbudget)) - This configures the PodDisruptionBudget (https://kubernetes.io/docs/tasks/run-application/configure-pdb/)
     for the service mesh sidecar injector.
 
-<<<<<<< HEAD
-    - `enabled` ((#v-connectinject-disruptionbudget-enabled)) (`boolean: true`) - This will enable/disable registering a PodDisruptionBudget for the
-      service mesh sidecar injector. If this is enabled, it will only register the budget so long as
-      the service mesh is enabled.
-=======
     - `enabled` ((#v-connectinject-disruptionbudget-enabled)) (`boolean: true`) - Enables registering a PodDisruptionBudget for the
       service mesh sidecar injector. If enabled, it only registers the budget so long as
       the service mesh is enabled. To disable, set to `false`.
->>>>>>> feaa330c
 
     - `maxUnavailable` ((#v-connectinject-disruptionbudget-maxunavailable)) (`integer: null`) - The maximum number of unavailable pods. By default, this will be
       automatically computed based on the `connectInject.replicas` value to be `(n/2)-1`.
@@ -1604,11 +1578,7 @@
 
   - `cni` ((#v-connectinject-cni)) - Configures consul-cni plugin for Consul Service mesh services
 
-<<<<<<< HEAD
-    - `enabled` ((#v-connectinject-cni-enabled)) (`boolean: false`) - If true, then all traffic redirection setup will use the consul-cni plugin.
-=======
     - `enabled` ((#v-connectinject-cni-enabled)) (`boolean: false`) - If true, then all traffic redirection setup uses the consul-cni plugin.
->>>>>>> feaa330c
       Requires connectInject.enabled to also be true.
 
     - `logLevel` ((#v-connectinject-cni-loglevel)) (`string: null`) - Log level for the installer and plugin. Overrides global.logLevel
@@ -2333,15 +2303,9 @@
         beta.kubernetes.io/arch: amd64
       ```
 
-<<<<<<< HEAD
-    - `tolerations` ((#v-apigateway-managedgatewayclass-tolerations)) (`string: null`) - This value defines the tolerations that will be assigned to a gateway pod.
-      This should be a multi-line string matching the
-      Tolerations (https://kubernetes.io/docs/concepts/configuration/taint-and-toleration/) array in a Pod spec.
-=======
     - `tolerations` ((#v-apigateway-managedgatewayclass-tolerations)) (`string: ""`) - Toleration settings for gateway pods created with the managed gateway class. This
       should be a multi-line string matching the [Tolerations]
       (https://kubernetes.io/docs/concepts/configuration/taint-and-toleration/) array in a Pod spec.
->>>>>>> feaa330c
 
     - `serviceType` ((#v-apigateway-managedgatewayclass-servicetype)) (`string: LoadBalancer`) - This value defines the type of service created for gateways (e.g. LoadBalancer, ClusterIP)
 
@@ -2406,13 +2370,8 @@
         beta.kubernetes.io/arch: amd64
       ```
 
-<<<<<<< HEAD
-    - `tolerations` ((#v-apigateway-controller-tolerations)) (`string: null`) - This value defines the tolerations for api-gateway-controller pod, this should be a multi-line string matching the
-      Tolerations (https://kubernetes.io/docs/concepts/configuration/taint-and-toleration/) array in a Pod spec.
-=======
     - `tolerations` ((#v-apigateway-controller-tolerations)) (`string: null`) - Tolerations settings for the `api-gateway-controller` pod. This should be a multi-line string matching the
       [Tolerations](https://kubernetes.io/docs/concepts/configuration/taint-and-toleration/) array in a Pod spec.
->>>>>>> feaa330c
 
     - `service` ((#v-apigateway-controller-service)) - Configuration for the Service created for the api-gateway-controller
 
