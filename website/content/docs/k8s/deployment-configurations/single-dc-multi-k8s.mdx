--- conflicted
+++ resolved
@@ -35,11 +35,7 @@
 
 ## Deploying Consul servers in the first cluster
 
-<<<<<<< HEAD
-First, deploy the first cluster with Consul servers with the example Helm configuration below.
-=======
 First, deploy the first cluster with Consul servers according to the following example Helm configuration.
->>>>>>> feaa330c
 
 <CodeBlockConfig filename="cluster1-values.yaml">
 
