---
layout: docs
page_title: Vault as the Secrets Backend Data Integration Overview
description: >-
  Overview of the data integration aspects to using Vault as the secrets backend for Consul on Kubernetes.
---

# Vault as the Secrets Backend - Data Integration

This topic describes how to configure Vault and Consul in order to share secrets for use within Consul.

## Prerequisites

Before you set up the data integration between Vault and Consul on Kubernetes, read and complete the steps in the [Systems Integration](/consul/docs/k8s/deployment-configurations/vault/systems-integration) section of [Vault as a Secrets Backend](/consul/docs/k8s/deployment-configurations/vault).

## General integration steps

For each secret you want to store in Vault, you must complete two multi-step procedures.

Complete the following steps once:
  1. Store the secret in Vault.
  1. Create a Vault policy that authorizes the desired level of access to the secret.

Repeat the following steps for each datacenter in the cluster:
  1. Create Vault Kubernetes auth roles that link the policy to each Consul on Kubernetes service account that requires access.
  1. Update the Consul on Kubernetes Helm chart.

## Secrets-to-service account mapping

At the most basic level, the goal of this configuration is to authorize a Consul on Kubernetes service account to access a secret in Vault.

The following table associates Vault secrets and the Consul on Kubernetes service accounts that require access.
(NOTE: `Consul components` refers to all other services and jobs that are not Consul servers or clients.
It includes things like terminating gateways, ingress gateways, etc.)

### Primary datacenter

| Secret | Service Account For | Configurable Role in Consul k8s Helm |
| ------ | ------------------- | ------------------------------------ |
|[ACL Bootstrap token](/consul/docs/k8s/deployment-configurations/vault/data-integration/bootstrap-token) | Consul server-acl-init job | [`global.secretsBackend.vault.manageSystemACLsRole`](/consul/docs/k8s/helm#v-global-secretsbackend-vault-managesystemaclsrole)|
|[ACL Partition token](/consul/docs/k8s/deployment-configurations/vault/data-integration/partition-token) | Consul server-acl-init job | [`global.secretsBackend.vault.manageSystemACLsRole`](/consul/docs/k8s/helm#v-global-secretsbackend-vault-managesystemaclsrole)|
|[ACL Replication token](/consul/docs/k8s/deployment-configurations/vault/data-integration/replication-token) | Consul server-acl-init job | [`global.secretsBackend.vault.manageSystemACLsRole`](/consul/docs/k8s/helm#v-global-secretsbackend-vault-managesystemaclsrole)|
|[Enterprise license](/consul/docs/k8s/deployment-configurations/vault/data-integration/enterprise-license) | Consul servers<br/>Consul clients | [`global.secretsBackend.vault.consulServerRole`](/consul/docs/k8s/helm#v-global-secretsbackend-vault-consulserverrole)<br/>[`global.secretsBackend.vault.consulClientRole`](/consul/docs/k8s/helm#v-global-secretsbackend-vault-consulclientrole)|
|[Gossip encryption key](/consul/docs/k8s/deployment-configurations/vault/data-integration/gossip) | Consul servers<br/>Consul clients | [`global.secretsBackend.vault.consulServerRole`](/consul/docs/k8s/helm#v-global-secretsbackend-vault-consulserverrole)<br/>[`global.secretsBackend.vault.consulClientRole`](/consul/docs/k8s/helm#v-global-secretsbackend-vault-consulclientrole)|
|[Snapshot Agent config](/consul/docs/k8s/deployment-configurations/vault/data-integration/snapshot-agent-config) | Consul servers | [`global.secretsBackend.vault.consulServerRole`](/consul/docs/k8s/helm#v-global-secretsbackend-vault-consulserverrole)|
|[Server TLS credentials](/consul/docs/k8s/deployment-configurations/vault/data-integration/server-tls) | Consul servers<br/>Consul clients<br/>Consul components | [`global.secretsBackend.vault.consulServerRole`](/consul/docs/k8s/helm#v-global-secretsbackend-vault-consulserverrole)<br/>[`global.secretsBackend.vault.consulClientRole`](/consul/docs/k8s/helm#v-global-secretsbackend-vault-consulclientrole)<br/>[`global.secretsBackend.vault.consulCARole`](/consul/docs/k8s/helm#v-global-secretsbackend-vault-consulcarole)|
|[Service Mesh and Consul client TLS credentials](/consul/docs/k8s/deployment-configurations/vault/data-integration/connect-ca) | Consul servers | [`global.secretsBackend.vault.consulServerRole`](/consul/docs/k8s/helm#v-global-secretsbackend-vault-consulserverrole)|
|[Webhook TLS certificates for controller and connect inject](/consul/docs/k8s/deployment-configurations/vault/data-integration/connect-ca) | Consul controllers<br/>Consul connect inject | [`global.secretsBackend.vault.controllerRole`](/consul/docs/k8s/helm#v-global-secretsbackend-vault-controllerrole)<br />[`global.secretsBackend.vault.connectInjectRole`](/consul/docs/k8s/helm#v-global-secretsbackend-vault-controllerrole)|

### Secondary datacenters

The mapping for secondary data centers is similar with the following differences:

- There is no use of bootstrap token because ACLs would have been bootstrapped in the primary datacenter.
- ACL Partition token is mapped to both the `server-acl-init` job and the `partition-init` job service accounts.
- ACL Replication token is mapped to both the `server-acl-init` job and Consul service accounts.

| Secret | Service Account For | Configurable Role in Consul k8s Helm |
| ------ | ------------------- | ------------------------------------ |
|[ACL Partition token](/consul/docs/k8s/deployment-configurations/vault/data-integration/partition-token) | Consul server-acl-init job<br/>Consul partition-init job | [`global.secretsBackend.vault.manageSystemACLsRole`](/consul/docs/k8s/helm#v-global-secretsbackend-vault-managesystemaclsrole)<br/>[`global.secretsBackend.vault.adminPartitionsRole`](/consul/docs/k8s/helm#v-global-secretsbackend-vault-adminpartitionsrole)|
|[ACL Replication token](/consul/docs/k8s/deployment-configurations/vault/data-integration/replication-token) | Consul server-acl-init job<br/>Consul servers | [`global.secretsBackend.vault.manageSystemACLsRole`](/consul/docs/k8s/helm#v-global-secretsbackend-vault-managesystemaclsrole)<br/>[`global.secretsBackend.vault.consulServerRole`](/consul/docs/k8s/helm#v-global-secretsbackend-vault-consulserverrole)|
|[Enterprise license](/consul/docs/k8s/deployment-configurations/vault/data-integration/enterprise-license) | Consul servers<br/>Consul clients | [`global.secretsBackend.vault.consulServerRole`](/consul/docs/k8s/helm#v-global-secretsbackend-vault-consulserverrole)<br/>[`global.secretsBackend.vault.consulClientRole`](/consul/docs/k8s/helm#v-global-secretsbackend-vault-consulclientrole)|
|[Gossip encryption key](/consul/docs/k8s/deployment-configurations/vault/data-integration/gossip) | Consul servers<br/>Consul clients | [`global.secretsBackend.vault.consulServerRole`](/consul/docs/k8s/helm#v-global-secretsbackend-vault-consulserverrole)<br/>[`global.secretsBackend.vault.consulClientRole`](/consul/docs/k8s/helm#v-global-secretsbackend-vault-consulclientrole)|
|[Snapshot Agent config](/consul/docs/k8s/deployment-configurations/vault/data-integration/snapshot-agent-config) | Consul servers | [`global.secretsBackend.vault.consulServerRole`](/consul/docs/k8s/helm#v-global-secretsbackend-vault-consulserverrole)|
|[Server TLS credentials](/consul/docs/k8s/deployment-configurations/vault/data-integration/server-tls) | Consul servers<br/>Consul clients<br/>Consul components | [`global.secretsBackend.vault.consulServerRole`](/consul/docs/k8s/helm#v-global-secretsbackend-vault-consulserverrole)<br/>[`global.secretsBackend.vault.consulClientRole`](/consul/docs/k8s/helm#v-global-secretsbackend-vault-consulclientrole)<br/>[`global.secretsBackend.vault.consulCARole`](/consul/docs/k8s/helm#v-global-secretsbackend-vault-consulcarole)|
|[Service Mesh and Consul client TLS credentials](/consul/docs/k8s/deployment-configurations/vault/data-integration/connect-ca) | Consul servers | [`global.secretsBackend.vault.consulServerRole`](/consul/docs/k8s/helm#v-global-secretsbackend-vault-consulserverrole)|
|[Webhook TLS certificates for controller and connect inject](/consul/docs/k8s/deployment-configurations/vault/data-integration/connect-ca) | Consul controllers<br/>Consul connect inject | [`global.secretsBackend.vault.controllerRole`](/consul/docs/k8s/helm#v-global-secretsbackend-vault-controllerrole)<br />[`global.secretsBackend.vault.connectInjectRole`](/consul/docs/k8s/helm#v-global-secretsbackend-vault-controllerrole)|

### Combining policies within roles

Depending upon your needs, a Consul on Kubernetes service account may need to request more than one secret.  To request multiple secrets, create one role for the Consul on Kubernetes service account that is mapped to multiple policies associated with the required secrets.

For example, if your Consul on Kubernetes servers need access to [Consul Server TLS credentials](/consul/docs/k8s/deployment-configurations/vault/data-integration/server-tls) and an [Enterprise license](/consul/docs/k8s/deployment-configurations/vault/data-integration/enterprise-license):

1. Create a policy for each secret.

    1. Consul Server TLS credentials

      <CodeBlockConfig filename="ca-policy.hcl">

      ```HCL
      path "pki/cert/ca" {
        capabilities = ["read"]
      }
      ```

      </CodeBlockConfig>

      ```shell-session
      $ vault policy write ca-policy ca-policy.hcl
      ```

    1. Enterprise License

      <Note>
      Vault API calls to version 2 of the Key-Value secrets engine require the `data` field in the path configuration. In the following example, the key-value data in `consul-kv/secret/enterpriselicense` becomes accessible for Vault API calls on the `consul-kv/data/secret/enterpriselicense` path.
      </Note>

      <CodeBlockConfig filename="license-policy.hcl">

      ```HCL
<<<<<<< HEAD
      path "consul-kv/data/secret/license" {
=======
      path "consul-kv/data/secret/enterpriselicense" {
>>>>>>> 7dec32ee
        capabilities = ["read"]
      }
      ```

      </CodeBlockConfig>

      ```shell-session
      $ vault policy write license-policy license-policy.hcl
      ```

1. Create one role that maps the Consul on Kubernetes service account to the 3 policies.
    ```shell-session
    $ vault write auth/kubernetes/role/consul-server \
        bound_service_account_names=<Consul server service account> \
        bound_service_account_namespaces=<Consul installation namespace> \
        policies=ca-policy,license-policy \
        ttl=1h
    ```

## Detailed data integration guides

The following secrets can be stored in Vault KV secrets engine, which is meant to handle arbitrary secrets:

- [ACL Bootstrap token](/consul/docs/k8s/deployment-configurations/vault/data-integration/bootstrap-token)
- [ACL Partition token](/consul/docs/k8s/deployment-configurations/vault/data-integration/partition-token)
- [ACL Replication token](/consul/docs/k8s/deployment-configurations/vault/data-integration/replication-token)
- [Enterprise license](/consul/docs/k8s/deployment-configurations/vault/data-integration/enterprise-license)
- [Gossip encryption key](/consul/docs/k8s/deployment-configurations/vault/data-integration/gossip)
- [Snapshot Agent config](/consul/docs/k8s/deployment-configurations/vault/data-integration/snapshot-agent-config)

The following TLS certificates and keys can generated and managed by Vault the Vault PKI Engine, which is meant to handle things like certificate expiration and rotation:

- [Server TLS credentials](/consul/docs/k8s/deployment-configurations/vault/data-integration/server-tls)
- [Service Mesh and Consul client TLS credentials](/consul/docs/k8s/deployment-configurations/vault/data-integration/connect-ca)
- [Vault as the Webhook Certificate Provider for Consul Controller and Connect Inject on Kubernetes](/consul/docs/k8s/deployment-configurations/vault/data-integration/webhook-certs)

## Secrets-to-service account mapping

Read through the [detailed data integration guides](#detailed-data-integration-guides) that are pertinent to your environment.<|MERGE_RESOLUTION|>--- conflicted
+++ resolved
@@ -99,11 +99,7 @@
       <CodeBlockConfig filename="license-policy.hcl">
 
       ```HCL
-<<<<<<< HEAD
-      path "consul-kv/data/secret/license" {
-=======
       path "consul-kv/data/secret/enterpriselicense" {
->>>>>>> 7dec32ee
         capabilities = ["read"]
       }
       ```
